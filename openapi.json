{
  "openapi": "3.0.3",
  "info": {
    "title": "goose-server",
    "description": "An AI agent",
    "contact": {
      "name": "Block",
      "email": "ai-oss-tools@block.xyz"
    },
    "license": {
      "name": "Apache-2.0"
    },
    "version": "1.11.0"
  },
  "paths": {
    "/agent/resume": {
      "post": {
        "tags": [
          "super::routes::agent"
        ],
        "operationId": "resume_agent",
        "requestBody": {
          "content": {
            "application/json": {
              "schema": {
                "$ref": "#/components/schemas/ResumeAgentRequest"
              }
            }
          },
          "required": true
        },
        "responses": {
          "200": {
            "description": "Agent started successfully",
            "content": {
              "application/json": {
                "schema": {
                  "$ref": "#/components/schemas/Session"
                }
              }
            }
          },
          "400": {
            "description": "Bad request - invalid working directory"
          },
          "401": {
            "description": "Unauthorized - invalid secret key"
          },
          "500": {
            "description": "Internal server error"
          }
        }
      }
    },
    "/agent/start": {
      "post": {
        "tags": [
          "super::routes::agent"
        ],
        "operationId": "start_agent",
        "requestBody": {
          "content": {
            "application/json": {
              "schema": {
                "$ref": "#/components/schemas/StartAgentRequest"
              }
            }
          },
          "required": true
        },
        "responses": {
          "200": {
            "description": "Agent started successfully",
            "content": {
              "application/json": {
                "schema": {
                  "$ref": "#/components/schemas/Session"
                }
              }
            }
          },
          "400": {
            "description": "Bad request",
            "content": {
              "application/json": {
                "schema": {
                  "$ref": "#/components/schemas/ErrorResponse"
                }
              }
            }
          },
          "401": {
            "description": "Unauthorized - invalid secret key"
          },
          "500": {
            "description": "Internal server error",
            "content": {
              "application/json": {
                "schema": {
                  "$ref": "#/components/schemas/ErrorResponse"
                }
              }
            }
          }
        }
      }
    },
    "/agent/tools": {
      "get": {
        "tags": [
          "super::routes::agent"
        ],
        "operationId": "get_tools",
        "parameters": [
          {
            "name": "extension_name",
            "in": "query",
            "description": "Optional extension name to filter tools",
            "required": false,
            "schema": {
              "type": "string",
              "nullable": true
            }
          },
          {
            "name": "session_id",
            "in": "query",
            "description": "Required session ID to scope tools to a specific session",
            "required": true,
            "schema": {
              "type": "string"
            }
          }
        ],
        "responses": {
          "200": {
            "description": "Tools retrieved successfully",
            "content": {
              "application/json": {
                "schema": {
                  "type": "array",
                  "items": {
                    "$ref": "#/components/schemas/ToolInfo"
                  }
                }
              }
            }
          },
          "401": {
            "description": "Unauthorized - invalid secret key"
          },
          "424": {
            "description": "Agent not initialized"
          },
          "500": {
            "description": "Internal server error"
          }
        }
      }
    },
    "/agent/update_from_session": {
      "post": {
        "tags": [
          "super::routes::agent"
        ],
        "operationId": "update_from_session",
        "requestBody": {
          "content": {
            "application/json": {
              "schema": {
                "$ref": "#/components/schemas/UpdateFromSessionRequest"
              }
            }
          },
          "required": true
        },
        "responses": {
          "200": {
            "description": "Update agent from session data successfully"
          },
          "401": {
            "description": "Unauthorized - invalid secret key"
          },
          "424": {
            "description": "Agent not initialized"
          }
        }
      }
    },
    "/agent/update_provider": {
      "post": {
        "tags": [
          "super::routes::agent"
        ],
        "operationId": "update_agent_provider",
        "requestBody": {
          "content": {
            "application/json": {
              "schema": {
                "$ref": "#/components/schemas/UpdateProviderRequest"
              }
            }
          },
          "required": true
        },
        "responses": {
          "200": {
            "description": "Provider updated successfully"
          },
          "400": {
            "description": "Bad request - missing or invalid parameters"
          },
          "401": {
            "description": "Unauthorized - invalid secret key"
          },
          "424": {
            "description": "Agent not initialized"
          },
          "500": {
            "description": "Internal server error"
          }
        }
      }
    },
    "/agent/update_router_tool_selector": {
      "post": {
        "tags": [
          "super::routes::agent"
        ],
        "operationId": "update_router_tool_selector",
        "requestBody": {
          "content": {
            "application/json": {
              "schema": {
                "$ref": "#/components/schemas/UpdateRouterToolSelectorRequest"
              }
            }
          },
          "required": true
        },
        "responses": {
          "200": {
            "description": "Tool selection strategy updated successfully",
            "content": {
              "text/plain": {
                "schema": {
                  "type": "string"
                }
              }
            }
          },
          "401": {
            "description": "Unauthorized - invalid secret key"
          },
          "424": {
            "description": "Agent not initialized"
          },
          "500": {
            "description": "Internal server error"
          }
        }
      }
    },
    "/config": {
      "get": {
        "tags": [
          "super::routes::config_management"
        ],
        "operationId": "read_all_config",
        "responses": {
          "200": {
            "description": "All configuration values retrieved successfully",
            "content": {
              "application/json": {
                "schema": {
                  "$ref": "#/components/schemas/ConfigResponse"
                }
              }
            }
          }
        }
      }
    },
    "/config/backup": {
      "post": {
        "tags": [
          "super::routes::config_management"
        ],
        "operationId": "backup_config",
        "responses": {
          "200": {
            "description": "Config file backed up",
            "content": {
              "text/plain": {
                "schema": {
                  "type": "string"
                }
              }
            }
          },
          "500": {
            "description": "Internal server error"
          }
        }
      }
    },
    "/config/custom-providers": {
      "post": {
        "tags": [
          "super::routes::config_management"
        ],
        "operationId": "create_custom_provider",
        "requestBody": {
          "content": {
            "application/json": {
              "schema": {
                "$ref": "#/components/schemas/UpdateCustomProviderRequest"
              }
            }
          },
          "required": true
        },
        "responses": {
          "200": {
            "description": "Custom provider created successfully",
            "content": {
              "text/plain": {
                "schema": {
                  "type": "string"
                }
              }
            }
          },
          "400": {
            "description": "Invalid request"
          },
          "500": {
            "description": "Internal server error"
          }
        }
      }
    },
    "/config/custom-providers/{id}": {
      "get": {
        "tags": [
          "super::routes::config_management"
        ],
        "operationId": "get_custom_provider",
        "parameters": [
          {
            "name": "id",
            "in": "path",
            "required": true,
            "schema": {
              "type": "string"
            }
          }
        ],
        "responses": {
          "200": {
            "description": "Custom provider retrieved successfully",
            "content": {
              "application/json": {
                "schema": {
                  "$ref": "#/components/schemas/LoadedProvider"
                }
              }
            }
          },
          "404": {
            "description": "Provider not found"
          },
          "500": {
            "description": "Internal server error"
          }
        }
      },
      "put": {
        "tags": [
          "super::routes::config_management"
        ],
        "operationId": "update_custom_provider",
        "parameters": [
          {
            "name": "id",
            "in": "path",
            "required": true,
            "schema": {
              "type": "string"
            }
          }
        ],
        "requestBody": {
          "content": {
            "application/json": {
              "schema": {
                "$ref": "#/components/schemas/UpdateCustomProviderRequest"
              }
            }
          },
          "required": true
        },
        "responses": {
          "200": {
            "description": "Custom provider updated successfully",
            "content": {
              "text/plain": {
                "schema": {
                  "type": "string"
                }
              }
            }
          },
          "404": {
            "description": "Provider not found"
          },
          "500": {
            "description": "Internal server error"
          }
        }
      },
      "delete": {
        "tags": [
          "super::routes::config_management"
        ],
        "operationId": "remove_custom_provider",
        "parameters": [
          {
            "name": "id",
            "in": "path",
            "required": true,
            "schema": {
              "type": "string"
            }
          }
        ],
        "responses": {
          "200": {
            "description": "Custom provider removed successfully",
            "content": {
              "text/plain": {
                "schema": {
                  "type": "string"
                }
              }
            }
          },
          "404": {
            "description": "Provider not found"
          },
          "500": {
            "description": "Internal server error"
          }
        }
      }
    },
    "/config/extensions": {
      "get": {
        "tags": [
          "super::routes::config_management"
        ],
        "operationId": "get_extensions",
        "responses": {
          "200": {
            "description": "All extensions retrieved successfully",
            "content": {
              "application/json": {
                "schema": {
                  "$ref": "#/components/schemas/ExtensionResponse"
                }
              }
            }
          },
          "500": {
            "description": "Internal server error"
          }
        }
      },
      "post": {
        "tags": [
          "super::routes::config_management"
        ],
        "operationId": "add_extension",
        "requestBody": {
          "content": {
            "application/json": {
              "schema": {
                "$ref": "#/components/schemas/ExtensionQuery"
              }
            }
          },
          "required": true
        },
        "responses": {
          "200": {
            "description": "Extension added or updated successfully",
            "content": {
              "text/plain": {
                "schema": {
                  "type": "string"
                }
              }
            }
          },
          "400": {
            "description": "Invalid request"
          },
          "422": {
            "description": "Could not serialize config.yaml"
          },
          "500": {
            "description": "Internal server error"
          }
        }
      }
    },
    "/config/extensions/{name}": {
      "delete": {
        "tags": [
          "super::routes::config_management"
        ],
        "operationId": "remove_extension",
        "parameters": [
          {
            "name": "name",
            "in": "path",
            "required": true,
            "schema": {
              "type": "string"
            }
          }
        ],
        "responses": {
          "200": {
            "description": "Extension removed successfully",
            "content": {
              "text/plain": {
                "schema": {
                  "type": "string"
                }
              }
            }
          },
          "404": {
            "description": "Extension not found"
          },
          "500": {
            "description": "Internal server error"
          }
        }
      }
    },
    "/config/init": {
      "post": {
        "tags": [
          "super::routes::config_management"
        ],
        "operationId": "init_config",
        "responses": {
          "200": {
            "description": "Config initialization check completed",
            "content": {
              "text/plain": {
                "schema": {
                  "type": "string"
                }
              }
            }
          },
          "500": {
            "description": "Internal server error"
          }
        }
      }
    },
    "/config/permissions": {
      "post": {
        "tags": [
          "super::routes::config_management"
        ],
        "operationId": "upsert_permissions",
        "requestBody": {
          "content": {
            "application/json": {
              "schema": {
                "$ref": "#/components/schemas/UpsertPermissionsQuery"
              }
            }
          },
          "required": true
        },
        "responses": {
          "200": {
            "description": "Permission update completed",
            "content": {
              "text/plain": {
                "schema": {
                  "type": "string"
                }
              }
            }
          },
          "400": {
            "description": "Invalid request"
          }
        }
      }
    },
    "/config/providers": {
      "get": {
        "tags": [
          "super::routes::config_management"
        ],
        "operationId": "providers",
        "responses": {
          "200": {
            "description": "All configuration values retrieved successfully",
            "content": {
              "application/json": {
                "schema": {
                  "type": "array",
                  "items": {
                    "$ref": "#/components/schemas/ProviderDetails"
                  }
                }
              }
            }
          }
        }
      }
    },
    "/config/providers/{name}/models": {
      "get": {
        "tags": [
          "super::routes::config_management"
        ],
        "operationId": "get_provider_models",
        "parameters": [
          {
            "name": "name",
            "in": "path",
            "description": "Provider name (e.g., openai)",
            "required": true,
            "schema": {
              "type": "string"
            }
          }
        ],
        "responses": {
          "200": {
            "description": "Models fetched successfully",
            "content": {
              "application/json": {
                "schema": {
                  "type": "array",
                  "items": {
                    "type": "string"
                  }
                }
              }
            }
          },
          "400": {
            "description": "Unknown provider, provider not configured, or authentication error"
          },
          "429": {
            "description": "Rate limit exceeded"
          },
          "500": {
            "description": "Internal server error"
          }
        }
      }
    },
    "/config/read": {
      "post": {
        "tags": [
          "super::routes::config_management"
        ],
        "operationId": "read_config",
        "requestBody": {
          "content": {
            "application/json": {
              "schema": {
                "$ref": "#/components/schemas/ConfigKeyQuery"
              }
            }
          },
          "required": true
        },
        "responses": {
          "200": {
            "description": "Configuration value retrieved successfully",
            "content": {
              "application/json": {
                "schema": {}
              }
            }
          },
          "500": {
            "description": "Unable to get the configuration value"
          }
        }
      }
    },
    "/config/recover": {
      "post": {
        "tags": [
          "super::routes::config_management"
        ],
        "operationId": "recover_config",
        "responses": {
          "200": {
            "description": "Config recovery attempted",
            "content": {
              "text/plain": {
                "schema": {
                  "type": "string"
                }
              }
            }
          },
          "500": {
            "description": "Internal server error"
          }
        }
      }
    },
    "/config/remove": {
      "post": {
        "tags": [
          "super::routes::config_management"
        ],
        "operationId": "remove_config",
        "requestBody": {
          "content": {
            "application/json": {
              "schema": {
                "$ref": "#/components/schemas/ConfigKeyQuery"
              }
            }
          },
          "required": true
        },
        "responses": {
          "200": {
            "description": "Configuration value removed successfully",
            "content": {
              "text/plain": {
                "schema": {
                  "type": "string"
                }
              }
            }
          },
          "404": {
            "description": "Configuration key not found"
          },
          "500": {
            "description": "Internal server error"
          }
        }
      }
    },
    "/config/upsert": {
      "post": {
        "tags": [
          "super::routes::config_management"
        ],
        "operationId": "upsert_config",
        "requestBody": {
          "content": {
            "application/json": {
              "schema": {
                "$ref": "#/components/schemas/UpsertConfigQuery"
              }
            }
          },
          "required": true
        },
        "responses": {
          "200": {
            "description": "Configuration value upserted successfully",
            "content": {
              "text/plain": {
                "schema": {
                  "type": "string"
                }
              }
            }
          },
          "500": {
            "description": "Internal server error"
          }
        }
      }
    },
    "/config/validate": {
      "get": {
        "tags": [
          "super::routes::config_management"
        ],
        "operationId": "validate_config",
        "responses": {
          "200": {
            "description": "Config validation result",
            "content": {
              "text/plain": {
                "schema": {
                  "type": "string"
                }
              }
            }
          },
          "422": {
            "description": "Config file is corrupted"
          }
        }
      }
    },
    "/confirm": {
      "post": {
        "tags": [
          "super::routes::reply"
        ],
        "operationId": "confirm_permission",
        "requestBody": {
          "content": {
            "application/json": {
              "schema": {
                "$ref": "#/components/schemas/PermissionConfirmationRequest"
              }
            }
          },
          "required": true
        },
        "responses": {
          "200": {
            "description": "Permission action is confirmed",
            "content": {
              "application/json": {
                "schema": {}
              }
            }
          },
          "401": {
            "description": "Unauthorized - invalid secret key"
          },
          "500": {
            "description": "Internal server error"
          }
        }
      }
    },
    "/diagnostics/{session_id}": {
      "get": {
        "tags": [
          "super::routes::status"
        ],
        "operationId": "diagnostics",
        "parameters": [
          {
            "name": "session_id",
            "in": "path",
            "required": true,
            "schema": {
              "type": "string"
            }
          }
        ],
        "responses": {
          "200": {
            "description": "Diagnostics zip file",
            "content": {
              "application/zip": {
                "schema": {
                  "type": "string",
                  "format": "binary"
                }
              }
            }
          },
          "500": {
            "description": "Failed to generate diagnostics"
          }
        }
      }
    },
    "/handle_openrouter": {
      "post": {
        "tags": [
          "super::routes::setup"
        ],
        "operationId": "start_openrouter_setup",
        "responses": {
          "200": {
            "description": "",
            "content": {
              "application/json": {
                "schema": {
                  "$ref": "#/components/schemas/SetupResponse"
                }
              }
            }
          }
        }
      }
    },
    "/handle_tetrate": {
      "post": {
        "tags": [
          "super::routes::setup"
        ],
        "operationId": "start_tetrate_setup",
        "responses": {
          "200": {
            "description": "",
            "content": {
              "application/json": {
                "schema": {
                  "$ref": "#/components/schemas/SetupResponse"
                }
              }
            }
          }
        }
      }
    },
<<<<<<< HEAD
    "/plugins": {
      "get": {
        "tags": [
          "super::routes::plugins"
        ],
        "operationId": "list_plugins",
        "responses": {
          "200": {
            "description": "List registered plugins",
            "content": {
              "application/json": {
                "schema": {
                  "type": "array",
                  "items": {
                    "$ref": "#/components/schemas/PluginMetadata"
                  }
                }
              }
            }
          }
        }
      }
    },
    "/plugins/{plugin_id}/models/download": {
      "post": {
        "tags": [
          "super::routes::plugins"
        ],
        "operationId": "download_model",
        "parameters": [
          {
            "name": "plugin_id",
            "in": "path",
            "description": "Plugin identifier",
            "required": true,
            "schema": {
              "type": "string"
            }
          }
        ],
        "requestBody": {
          "content": {
            "application/json": {
              "schema": {
                "$ref": "#/components/schemas/DownloadModelRequest"
              }
            }
          },
          "required": true
        },
        "responses": {
          "200": {
            "description": "Model downloaded successfully",
            "content": {
              "application/json": {
                "schema": {
                  "$ref": "#/components/schemas/DownloadModelResponse"
                }
              }
            }
          },
          "400": {
            "description": "Invalid request",
            "content": {
              "application/json": {
                "schema": {
                  "$ref": "#/components/schemas/PluginErrorResponse"
                }
              }
            }
          },
          "404": {
            "description": "Plugin not found",
            "content": {
              "application/json": {
                "schema": {
                  "$ref": "#/components/schemas/PluginErrorResponse"
                }
              }
            }
          }
        }
      }
    },
    "/plugins/{plugin_id}/services/start": {
      "post": {
        "tags": [
          "super::routes::plugins"
        ],
        "operationId": "start_service",
        "parameters": [
          {
            "name": "plugin_id",
            "in": "path",
            "description": "Plugin identifier",
            "required": true,
            "schema": {
              "type": "string"
            }
          }
        ],
        "requestBody": {
          "content": {
            "application/json": {
              "schema": {
                "$ref": "#/components/schemas/StartServiceRequest"
              }
            }
          },
          "required": true
        },
        "responses": {
          "200": {
            "description": "Service started",
            "content": {
              "application/json": {
                "schema": {
                  "$ref": "#/components/schemas/StartServiceResponse"
                }
              }
            }
          },
          "400": {
            "description": "Invalid request",
            "content": {
              "application/json": {
                "schema": {
                  "$ref": "#/components/schemas/PluginErrorResponse"
                }
              }
            }
          },
          "404": {
            "description": "Plugin not found",
            "content": {
              "application/json": {
                "schema": {
                  "$ref": "#/components/schemas/PluginErrorResponse"
                }
              }
            }
          },
          "409": {
            "description": "Service already running",
            "content": {
              "application/json": {
                "schema": {
                  "$ref": "#/components/schemas/PluginErrorResponse"
                }
              }
            }
          }
        }
      }
    },
    "/plugins/{plugin_id}/services/stop": {
      "post": {
        "tags": [
          "super::routes::plugins"
        ],
        "operationId": "stop_service",
        "parameters": [
          {
            "name": "plugin_id",
            "in": "path",
            "description": "Plugin identifier",
            "required": true,
            "schema": {
              "type": "string"
            }
          }
        ],
        "requestBody": {
          "content": {
            "application/json": {
              "schema": {
                "$ref": "#/components/schemas/StopServiceRequest"
              }
            }
          },
          "required": true
        },
        "responses": {
          "200": {
            "description": "Service stopped",
            "content": {
              "application/json": {
                "schema": {
                  "$ref": "#/components/schemas/StopServiceResponse"
                }
              }
            }
          },
          "404": {
            "description": "Plugin not found",
            "content": {
              "application/json": {
                "schema": {
                  "$ref": "#/components/schemas/PluginErrorResponse"
                }
              }
            }
          },
          "409": {
            "description": "Service not running",
            "content": {
              "application/json": {
                "schema": {
                  "$ref": "#/components/schemas/PluginErrorResponse"
                }
              }
            }
          }
        }
      }
    },
=======
>>>>>>> be88680b
    "/recipes/create": {
      "post": {
        "tags": [
          "Recipe Management"
        ],
        "operationId": "create_recipe",
        "requestBody": {
          "content": {
            "application/json": {
              "schema": {
                "$ref": "#/components/schemas/CreateRecipeRequest"
              }
            }
          },
          "required": true
        },
        "responses": {
          "200": {
            "description": "Recipe created successfully",
            "content": {
              "application/json": {
                "schema": {
                  "$ref": "#/components/schemas/CreateRecipeResponse"
                }
              }
            }
          },
          "400": {
            "description": "Bad request"
          },
          "412": {
            "description": "Precondition failed - Agent not available"
          },
          "500": {
            "description": "Internal server error"
          }
        }
      }
    },
    "/recipes/decode": {
      "post": {
        "tags": [
          "Recipe Management"
        ],
        "operationId": "decode_recipe",
        "requestBody": {
          "content": {
            "application/json": {
              "schema": {
                "$ref": "#/components/schemas/DecodeRecipeRequest"
              }
            }
          },
          "required": true
        },
        "responses": {
          "200": {
            "description": "Recipe decoded successfully",
            "content": {
              "application/json": {
                "schema": {
                  "$ref": "#/components/schemas/DecodeRecipeResponse"
                }
              }
            }
          },
          "400": {
            "description": "Bad request"
          }
        }
      }
    },
    "/recipes/delete": {
      "post": {
        "tags": [
          "Recipe Management"
        ],
        "operationId": "delete_recipe",
        "requestBody": {
          "content": {
            "application/json": {
              "schema": {
                "$ref": "#/components/schemas/DeleteRecipeRequest"
              }
            }
          },
          "required": true
        },
        "responses": {
          "204": {
            "description": "Recipe deleted successfully"
          },
          "401": {
            "description": "Unauthorized - Invalid or missing API key"
          },
          "404": {
            "description": "Recipe not found"
          },
          "500": {
            "description": "Internal server error"
          }
        }
      }
    },
    "/recipes/encode": {
      "post": {
        "tags": [
          "Recipe Management"
        ],
        "operationId": "encode_recipe",
        "requestBody": {
          "content": {
            "application/json": {
              "schema": {
                "$ref": "#/components/schemas/EncodeRecipeRequest"
              }
            }
          },
          "required": true
        },
        "responses": {
          "200": {
            "description": "Recipe encoded successfully",
            "content": {
              "application/json": {
                "schema": {
                  "$ref": "#/components/schemas/EncodeRecipeResponse"
                }
              }
            }
          },
          "400": {
            "description": "Bad request"
          }
        }
      }
    },
    "/recipes/list": {
      "get": {
        "tags": [
          "Recipe Management"
        ],
        "operationId": "list_recipes",
        "responses": {
          "200": {
            "description": "Get recipe list successfully",
            "content": {
              "application/json": {
                "schema": {
                  "$ref": "#/components/schemas/ListRecipeResponse"
                }
              }
            }
          },
          "401": {
            "description": "Unauthorized - Invalid or missing API key"
          },
          "500": {
            "description": "Internal server error"
          }
        }
      }
    },
    "/recipes/parse": {
      "post": {
        "tags": [
          "Recipe Management"
        ],
        "operationId": "parse_recipe",
        "requestBody": {
          "content": {
            "application/json": {
              "schema": {
                "$ref": "#/components/schemas/ParseRecipeRequest"
              }
            }
          },
          "required": true
        },
        "responses": {
          "200": {
            "description": "Recipe parsed successfully",
            "content": {
              "application/json": {
                "schema": {
                  "$ref": "#/components/schemas/ParseRecipeResponse"
                }
              }
            }
          },
          "400": {
            "description": "Bad request - Invalid recipe format",
            "content": {
              "application/json": {
                "schema": {
                  "$ref": "#/components/schemas/ErrorResponse"
                }
              }
            }
          },
          "500": {
            "description": "Internal server error",
            "content": {
              "application/json": {
                "schema": {
                  "$ref": "#/components/schemas/ErrorResponse"
                }
              }
            }
          }
        }
      }
    },
    "/recipes/save": {
      "post": {
        "tags": [
          "Recipe Management"
        ],
        "operationId": "save_recipe",
        "requestBody": {
          "content": {
            "application/json": {
              "schema": {
                "$ref": "#/components/schemas/SaveRecipeRequest"
              }
            }
          },
          "required": true
        },
        "responses": {
          "204": {
            "description": "Recipe saved to file successfully",
            "content": {
              "application/json": {
                "schema": {
                  "$ref": "#/components/schemas/SaveRecipeResponse"
                }
              }
            }
          },
          "401": {
            "description": "Unauthorized",
            "content": {
              "application/json": {
                "schema": {
                  "$ref": "#/components/schemas/ErrorResponse"
                }
              }
            }
          },
          "404": {
            "description": "Not found",
            "content": {
              "application/json": {
                "schema": {
                  "$ref": "#/components/schemas/ErrorResponse"
                }
              }
            }
          },
          "500": {
            "description": "Internal server error",
            "content": {
              "application/json": {
                "schema": {
                  "$ref": "#/components/schemas/ErrorResponse"
                }
              }
            }
          }
        }
      }
    },
    "/recipes/scan": {
      "post": {
        "tags": [
          "Recipe Management"
        ],
        "operationId": "scan_recipe",
        "requestBody": {
          "content": {
            "application/json": {
              "schema": {
                "$ref": "#/components/schemas/ScanRecipeRequest"
              }
            }
          },
          "required": true
        },
        "responses": {
          "200": {
            "description": "Recipe scanned successfully",
            "content": {
              "application/json": {
                "schema": {
                  "$ref": "#/components/schemas/ScanRecipeResponse"
                }
              }
            }
          }
        }
      }
    },
    "/reply": {
      "post": {
        "tags": [
          "super::routes::reply"
        ],
        "operationId": "reply",
        "requestBody": {
          "content": {
            "application/json": {
              "schema": {
                "$ref": "#/components/schemas/ChatRequest"
              }
            }
          },
          "required": true
        },
        "responses": {
          "200": {
            "description": "Streaming response initiated"
          },
          "424": {
            "description": "Agent not initialized"
          },
          "500": {
            "description": "Internal server error"
          }
        }
      }
    },
    "/schedule/create": {
      "post": {
        "tags": [
          "schedule"
        ],
        "operationId": "create_schedule",
        "requestBody": {
          "content": {
            "application/json": {
              "schema": {
                "$ref": "#/components/schemas/CreateScheduleRequest"
              }
            }
          },
          "required": true
        },
        "responses": {
          "200": {
            "description": "Scheduled job created successfully",
            "content": {
              "application/json": {
                "schema": {
                  "$ref": "#/components/schemas/ScheduledJob"
                }
              }
            }
          },
          "400": {
            "description": "Invalid cron expression or recipe file"
          },
          "409": {
            "description": "Job ID already exists"
          },
          "500": {
            "description": "Internal server error"
          }
        }
      }
    },
    "/schedule/delete/{id}": {
      "delete": {
        "tags": [
          "schedule"
        ],
        "operationId": "delete_schedule",
        "parameters": [
          {
            "name": "id",
            "in": "path",
            "description": "ID of the schedule to delete",
            "required": true,
            "schema": {
              "type": "string"
            }
          }
        ],
        "responses": {
          "204": {
            "description": "Scheduled job deleted successfully"
          },
          "404": {
            "description": "Scheduled job not found"
          },
          "500": {
            "description": "Internal server error"
          }
        }
      }
    },
    "/schedule/list": {
      "get": {
        "tags": [
          "schedule"
        ],
        "operationId": "list_schedules",
        "responses": {
          "200": {
            "description": "A list of scheduled jobs",
            "content": {
              "application/json": {
                "schema": {
                  "$ref": "#/components/schemas/ListSchedulesResponse"
                }
              }
            }
          },
          "500": {
            "description": "Internal server error"
          }
        }
      }
    },
    "/schedule/{id}": {
      "put": {
        "tags": [
          "schedule"
        ],
        "operationId": "update_schedule",
        "parameters": [
          {
            "name": "id",
            "in": "path",
            "description": "ID of the schedule to update",
            "required": true,
            "schema": {
              "type": "string"
            }
          }
        ],
        "requestBody": {
          "content": {
            "application/json": {
              "schema": {
                "$ref": "#/components/schemas/UpdateScheduleRequest"
              }
            }
          },
          "required": true
        },
        "responses": {
          "200": {
            "description": "Scheduled job updated successfully",
            "content": {
              "application/json": {
                "schema": {
                  "$ref": "#/components/schemas/ScheduledJob"
                }
              }
            }
          },
          "400": {
            "description": "Cannot update a currently running job or invalid request"
          },
          "404": {
            "description": "Scheduled job not found"
          },
          "500": {
            "description": "Internal server error"
          }
        }
      }
    },
    "/schedule/{id}/inspect": {
      "get": {
        "tags": [
          "schedule"
        ],
        "operationId": "inspect_running_job",
        "parameters": [
          {
            "name": "id",
            "in": "path",
            "description": "ID of the schedule to inspect",
            "required": true,
            "schema": {
              "type": "string"
            }
          }
        ],
        "responses": {
          "200": {
            "description": "Running job information",
            "content": {
              "application/json": {
                "schema": {
                  "$ref": "#/components/schemas/InspectJobResponse"
                }
              }
            }
          },
          "404": {
            "description": "Scheduled job not found"
          },
          "500": {
            "description": "Internal server error"
          }
        }
      }
    },
    "/schedule/{id}/kill": {
      "post": {
        "tags": [
          "schedule"
        ],
        "operationId": "kill_running_job",
        "parameters": [
          {
            "name": "id",
            "in": "path",
            "required": true,
            "schema": {
              "type": "string"
            }
          }
        ],
        "responses": {
          "200": {
            "description": "Running job killed successfully"
          }
        }
      }
    },
    "/schedule/{id}/pause": {
      "post": {
        "tags": [
          "schedule"
        ],
        "operationId": "pause_schedule",
        "parameters": [
          {
            "name": "id",
            "in": "path",
            "description": "ID of the schedule to pause",
            "required": true,
            "schema": {
              "type": "string"
            }
          }
        ],
        "responses": {
          "204": {
            "description": "Scheduled job paused successfully"
          },
          "400": {
            "description": "Cannot pause a currently running job"
          },
          "404": {
            "description": "Scheduled job not found"
          },
          "500": {
            "description": "Internal server error"
          }
        }
      }
    },
    "/schedule/{id}/run_now": {
      "post": {
        "tags": [
          "schedule"
        ],
        "operationId": "run_now_handler",
        "parameters": [
          {
            "name": "id",
            "in": "path",
            "description": "ID of the schedule to run",
            "required": true,
            "schema": {
              "type": "string"
            }
          }
        ],
        "responses": {
          "200": {
            "description": "Scheduled job triggered successfully, returns new session ID",
            "content": {
              "application/json": {
                "schema": {
                  "$ref": "#/components/schemas/RunNowResponse"
                }
              }
            }
          },
          "404": {
            "description": "Scheduled job not found"
          },
          "500": {
            "description": "Internal server error when trying to run the job"
          }
        }
      }
    },
    "/schedule/{id}/sessions": {
      "get": {
        "tags": [
          "schedule"
        ],
        "operationId": "sessions_handler",
        "parameters": [
          {
            "name": "id",
            "in": "path",
            "description": "ID of the schedule",
            "required": true,
            "schema": {
              "type": "string"
            }
          },
          {
            "name": "limit",
            "in": "query",
            "required": false,
            "schema": {
              "type": "integer",
              "format": "int32",
              "minimum": 0
            }
          }
        ],
        "responses": {
          "200": {
            "description": "A list of session display info",
            "content": {
              "application/json": {
                "schema": {
                  "type": "array",
                  "items": {
                    "$ref": "#/components/schemas/SessionDisplayInfo"
                  }
                }
              }
            }
          },
          "500": {
            "description": "Internal server error"
          }
        }
      }
    },
    "/schedule/{id}/unpause": {
      "post": {
        "tags": [
          "schedule"
        ],
        "operationId": "unpause_schedule",
        "parameters": [
          {
            "name": "id",
            "in": "path",
            "description": "ID of the schedule to unpause",
            "required": true,
            "schema": {
              "type": "string"
            }
          }
        ],
        "responses": {
          "204": {
            "description": "Scheduled job unpaused successfully"
          },
          "404": {
            "description": "Scheduled job not found"
          },
          "500": {
            "description": "Internal server error"
          }
        }
      }
    },
    "/sessions": {
      "get": {
        "tags": [
          "Session Management"
        ],
        "operationId": "list_sessions",
        "responses": {
          "200": {
            "description": "List of available sessions retrieved successfully",
            "content": {
              "application/json": {
                "schema": {
                  "$ref": "#/components/schemas/SessionListResponse"
                }
              }
            }
          },
          "401": {
            "description": "Unauthorized - Invalid or missing API key"
          },
          "500": {
            "description": "Internal server error"
          }
        },
        "security": [
          {
            "api_key": []
          }
        ]
      }
    },
    "/sessions/import": {
      "post": {
        "tags": [
          "Session Management"
        ],
        "operationId": "import_session",
        "requestBody": {
          "content": {
            "application/json": {
              "schema": {
                "$ref": "#/components/schemas/ImportSessionRequest"
              }
            }
          },
          "required": true
        },
        "responses": {
          "200": {
            "description": "Session imported successfully",
            "content": {
              "application/json": {
                "schema": {
                  "$ref": "#/components/schemas/Session"
                }
              }
            }
          },
          "400": {
            "description": "Bad request - Invalid JSON"
          },
          "401": {
            "description": "Unauthorized - Invalid or missing API key"
          },
          "500": {
            "description": "Internal server error"
          }
        },
        "security": [
          {
            "api_key": []
          }
        ]
      }
    },
    "/sessions/insights": {
      "get": {
        "tags": [
          "Session Management"
        ],
        "operationId": "get_session_insights",
        "responses": {
          "200": {
            "description": "Session insights retrieved successfully",
            "content": {
              "application/json": {
                "schema": {
                  "$ref": "#/components/schemas/SessionInsights"
                }
              }
            }
          },
          "401": {
            "description": "Unauthorized - Invalid or missing API key"
          },
          "500": {
            "description": "Internal server error"
          }
        },
        "security": [
          {
            "api_key": []
          }
        ]
      }
    },
    "/sessions/{session_id}": {
      "get": {
        "tags": [
          "Session Management"
        ],
        "operationId": "get_session",
        "parameters": [
          {
            "name": "session_id",
            "in": "path",
            "description": "Unique identifier for the session",
            "required": true,
            "schema": {
              "type": "string"
            }
          }
        ],
        "responses": {
          "200": {
            "description": "Session history retrieved successfully",
            "content": {
              "application/json": {
                "schema": {
                  "$ref": "#/components/schemas/Session"
                }
              }
            }
          },
          "401": {
            "description": "Unauthorized - Invalid or missing API key"
          },
          "404": {
            "description": "Session not found"
          },
          "500": {
            "description": "Internal server error"
          }
        },
        "security": [
          {
            "api_key": []
          }
        ]
      },
      "delete": {
        "tags": [
          "Session Management"
        ],
        "operationId": "delete_session",
        "parameters": [
          {
            "name": "session_id",
            "in": "path",
            "description": "Unique identifier for the session",
            "required": true,
            "schema": {
              "type": "string"
            }
          }
        ],
        "responses": {
          "200": {
            "description": "Session deleted successfully"
          },
          "401": {
            "description": "Unauthorized - Invalid or missing API key"
          },
          "404": {
            "description": "Session not found"
          },
          "500": {
            "description": "Internal server error"
          }
        },
        "security": [
          {
            "api_key": []
          }
        ]
      }
    },
    "/sessions/{session_id}/export": {
      "get": {
        "tags": [
          "Session Management"
        ],
        "operationId": "export_session",
        "parameters": [
          {
            "name": "session_id",
            "in": "path",
            "description": "Unique identifier for the session",
            "required": true,
            "schema": {
              "type": "string"
            }
          }
        ],
        "responses": {
          "200": {
            "description": "Session exported successfully",
            "content": {
              "text/plain": {
                "schema": {
                  "type": "string"
                }
              }
            }
          },
          "401": {
            "description": "Unauthorized - Invalid or missing API key"
          },
          "404": {
            "description": "Session not found"
          },
          "500": {
            "description": "Internal server error"
          }
        },
        "security": [
          {
            "api_key": []
          }
        ]
      }
    },
    "/sessions/{session_id}/name": {
      "put": {
        "tags": [
          "Session Management"
        ],
        "operationId": "update_session_name",
        "parameters": [
          {
            "name": "session_id",
            "in": "path",
            "description": "Unique identifier for the session",
            "required": true,
            "schema": {
              "type": "string"
            }
          }
        ],
        "requestBody": {
          "content": {
            "application/json": {
              "schema": {
                "$ref": "#/components/schemas/UpdateSessionNameRequest"
              }
            }
          },
          "required": true
        },
        "responses": {
          "200": {
            "description": "Session name updated successfully"
          },
          "400": {
            "description": "Bad request - Name too long (max 200 characters)"
          },
          "401": {
            "description": "Unauthorized - Invalid or missing API key"
          },
          "404": {
            "description": "Session not found"
          },
          "500": {
            "description": "Internal server error"
          }
        },
        "security": [
          {
            "api_key": []
          }
        ]
      }
    },
    "/sessions/{session_id}/user_recipe_values": {
      "put": {
        "tags": [
          "Session Management"
        ],
        "operationId": "update_session_user_recipe_values",
        "parameters": [
          {
            "name": "session_id",
            "in": "path",
            "description": "Unique identifier for the session",
            "required": true,
            "schema": {
              "type": "string"
            }
          }
        ],
        "requestBody": {
          "content": {
            "application/json": {
              "schema": {
                "$ref": "#/components/schemas/UpdateSessionUserRecipeValuesRequest"
              }
            }
          },
          "required": true
        },
        "responses": {
          "200": {
            "description": "Session user recipe values updated successfully",
            "content": {
              "application/json": {
                "schema": {
                  "$ref": "#/components/schemas/UpdateSessionUserRecipeValuesResponse"
                }
              }
            }
          },
          "401": {
            "description": "Unauthorized - Invalid or missing API key"
          },
          "404": {
            "description": "Session not found",
            "content": {
              "application/json": {
                "schema": {
                  "$ref": "#/components/schemas/ErrorResponse"
                }
              }
            }
          },
          "500": {
            "description": "Internal server error",
            "content": {
              "application/json": {
                "schema": {
                  "$ref": "#/components/schemas/ErrorResponse"
                }
              }
            }
          }
        },
        "security": [
          {
            "api_key": []
          }
        ]
      }
    },
    "/status": {
      "get": {
        "tags": [
          "super::routes::status"
        ],
        "operationId": "status",
        "responses": {
          "200": {
            "description": "ok",
            "content": {
              "text/plain": {
                "schema": {
                  "type": "string"
                }
              }
            }
          }
        }
      }
<<<<<<< HEAD
    }
  },
  "components": {
    "schemas": {
      "Annotations": {
        "type": "object",
        "properties": {
          "audience": {
            "type": "array",
            "items": {
              "$ref": "#/components/schemas/Role"
            }
          },
          "lastModified": {
            "type": "string",
            "format": "date-time"
          },
          "priority": {
            "type": "number"
          }
        }
      },
      "Author": {
        "type": "object",
        "properties": {
          "contact": {
            "type": "string",
=======
    },
    "/plugins": {
      "get": {
        "tags": [
          "super::routes::plugins"
        ],
        "operationId": "list_plugins",
        "responses": {
          "200": {
            "description": "List registered plugins",
            "content": {
              "application/json": {
                "schema": {
                  "type": "array",
                  "items": {
                    "$ref": "#/components/schemas/PluginMetadata"
                  }
                }
              }
            }
          }
        }
      }
    },
    "/plugins/{plugin_id}/models/download": {
      "post": {
        "tags": [
          "super::routes::plugins"
        ],
        "operationId": "download_model",
        "parameters": [
          {
            "name": "plugin_id",
            "in": "path",
            "required": true,
            "schema": {
              "type": "string"
            },
            "description": "Plugin identifier"
          }
        ],
        "requestBody": {
          "required": true,
          "content": {
            "application/json": {
              "schema": {
                "$ref": "#/components/schemas/DownloadModelRequest"
              }
            }
          }
        },
        "responses": {
          "200": {
            "description": "Model downloaded successfully",
            "content": {
              "application/json": {
                "schema": {
                  "$ref": "#/components/schemas/DownloadModelResponse"
                }
              }
            }
          },
          "400": {
            "description": "Invalid request",
            "content": {
              "application/json": {
                "schema": {
                  "$ref": "#/components/schemas/PluginErrorResponse"
                }
              }
            }
          },
          "404": {
            "description": "Plugin not found",
            "content": {
              "application/json": {
                "schema": {
                  "$ref": "#/components/schemas/PluginErrorResponse"
                }
              }
            }
          }
        }
      }
    },
    "/plugins/{plugin_id}/services/start": {
      "post": {
        "tags": [
          "super::routes::plugins"
        ],
        "operationId": "start_service",
        "parameters": [
          {
            "name": "plugin_id",
            "in": "path",
            "required": true,
            "schema": {
              "type": "string"
            },
            "description": "Plugin identifier"
          }
        ],
        "requestBody": {
          "required": true,
          "content": {
            "application/json": {
              "schema": {
                "$ref": "#/components/schemas/StartServiceRequest"
              }
            }
          }
        },
        "responses": {
          "200": {
            "description": "Service started",
            "content": {
              "application/json": {
                "schema": {
                  "$ref": "#/components/schemas/StartServiceResponse"
                }
              }
            }
          },
          "400": {
            "description": "Invalid request",
            "content": {
              "application/json": {
                "schema": {
                  "$ref": "#/components/schemas/PluginErrorResponse"
                }
              }
            }
          },
          "404": {
            "description": "Plugin not found",
            "content": {
              "application/json": {
                "schema": {
                  "$ref": "#/components/schemas/PluginErrorResponse"
                }
              }
            }
          },
          "409": {
            "description": "Service already running",
            "content": {
              "application/json": {
                "schema": {
                  "$ref": "#/components/schemas/PluginErrorResponse"
                }
              }
            }
          }
        }
      }
    },
    "/plugins/{plugin_id}/services/stop": {
      "post": {
        "tags": [
          "super::routes::plugins"
        ],
        "operationId": "stop_service",
        "parameters": [
          {
            "name": "plugin_id",
            "in": "path",
            "required": true,
            "schema": {
              "type": "string"
            },
            "description": "Plugin identifier"
          }
        ],
        "requestBody": {
          "required": true,
          "content": {
            "application/json": {
              "schema": {
                "$ref": "#/components/schemas/StopServiceRequest"
              }
            }
          }
        },
        "responses": {
          "200": {
            "description": "Service stopped",
            "content": {
              "application/json": {
                "schema": {
                  "$ref": "#/components/schemas/StopServiceResponse"
                }
              }
            }
          },
          "404": {
            "description": "Plugin not found",
            "content": {
              "application/json": {
                "schema": {
                  "$ref": "#/components/schemas/PluginErrorResponse"
                }
              }
            }
          },
          "409": {
            "description": "Service not running",
            "content": {
              "application/json": {
                "schema": {
                  "$ref": "#/components/schemas/PluginErrorResponse"
                }
              }
            }
          }
        }
      }
    }
  },
  "components": {
    "schemas": {
      "Annotations": {
        "type": "object",
        "properties": {
          "audience": {
            "type": "array",
            "items": {
              "$ref": "#/components/schemas/Role"
            }
          },
          "lastModified": {
            "type": "string",
            "format": "date-time"
          },
          "priority": {
            "type": "number"
          }
        }
      },
      "Author": {
        "type": "object",
        "properties": {
          "contact": {
            "type": "string",
>>>>>>> be88680b
            "nullable": true
          },
          "metadata": {
            "type": "string",
            "nullable": true
          }
        }
      },
      "AuthorRequest": {
        "type": "object",
        "properties": {
          "contact": {
            "type": "string",
            "nullable": true
          },
          "metadata": {
            "type": "string",
            "nullable": true
          }
        }
      },
      "ChatRequest": {
        "type": "object",
        "required": [
          "messages",
          "session_id"
        ],
        "properties": {
          "messages": {
            "type": "array",
            "items": {
              "$ref": "#/components/schemas/Message"
            }
          },
          "recipe_name": {
            "type": "string",
            "nullable": true
          },
          "recipe_version": {
            "type": "string",
            "nullable": true
          },
          "session_id": {
            "type": "string"
          }
        }
      },
      "ConfigKey": {
        "type": "object",
        "description": "Configuration key metadata for provider setup",
        "required": [
          "name",
          "required",
          "secret",
          "oauth_flow"
        ],
        "properties": {
          "default": {
            "type": "string",
            "description": "Optional default value for the key",
            "nullable": true
          },
          "name": {
            "type": "string",
            "description": "The name of the configuration key (e.g., \"API_KEY\")"
          },
          "oauth_flow": {
            "type": "boolean",
            "description": "Whether this key should be configured using OAuth device code flow\nWhen true, the provider's configure_oauth() method will be called instead of prompting for manual input"
          },
          "required": {
            "type": "boolean",
            "description": "Whether this key is required for the provider to function"
          },
          "secret": {
            "type": "boolean",
            "description": "Whether this key should be stored securely (e.g., in keychain)"
          }
        }
      },
      "ConfigKeyQuery": {
        "type": "object",
        "required": [
          "key",
          "is_secret"
        ],
        "properties": {
          "is_secret": {
            "type": "boolean"
          },
          "key": {
            "type": "string"
          }
        }
      },
      "ConfigResponse": {
        "type": "object",
        "required": [
          "config"
        ],
        "properties": {
          "config": {
            "type": "object",
            "additionalProperties": {}
          }
        }
      },
      "Content": {
        "oneOf": [
          {
            "allOf": [
              {
                "$ref": "#/components/schemas/RawTextContent"
              }
            ]
          },
          {
            "allOf": [
              {
                "$ref": "#/components/schemas/RawImageContent"
              }
            ]
          },
          {
            "allOf": [
              {
                "$ref": "#/components/schemas/RawEmbeddedResource"
              }
            ]
          },
          {
            "allOf": [
              {
                "$ref": "#/components/schemas/RawAudioContent"
              }
            ]
          },
          {
            "allOf": [
              {
                "$ref": "#/components/schemas/RawResource"
              }
            ]
          }
        ]
      },
      "Conversation": {
        "type": "array",
        "items": {
          "$ref": "#/components/schemas/Message"
        }
      },
      "CreateRecipeRequest": {
        "type": "object",
        "required": [
          "session_id"
        ],
        "properties": {
          "author": {
            "allOf": [
              {
                "$ref": "#/components/schemas/AuthorRequest"
              }
            ],
            "nullable": true
          },
          "session_id": {
            "type": "string"
          }
        }
      },
      "CreateRecipeResponse": {
        "type": "object",
        "properties": {
          "error": {
            "type": "string",
            "nullable": true
          },
          "recipe": {
            "allOf": [
              {
                "$ref": "#/components/schemas/Recipe"
              }
            ],
            "nullable": true
          }
        }
      },
      "CreateScheduleRequest": {
        "type": "object",
        "required": [
          "id",
          "recipe_source",
          "cron"
        ],
        "properties": {
          "cron": {
            "type": "string"
          },
          "execution_mode": {
            "type": "string",
            "nullable": true
          },
          "id": {
            "type": "string"
          },
          "recipe_source": {
            "type": "string"
          }
        }
      },
      "DeclarativeProviderConfig": {
        "type": "object",
        "required": [
          "name",
          "engine",
          "display_name",
          "api_key_env",
          "base_url",
          "models"
        ],
        "properties": {
          "api_key_env": {
            "type": "string"
          },
          "base_url": {
            "type": "string"
          },
          "description": {
            "type": "string",
            "nullable": true
          },
          "display_name": {
            "type": "string"
          },
          "engine": {
            "$ref": "#/components/schemas/ProviderEngine"
          },
          "headers": {
            "type": "object",
            "additionalProperties": {
              "type": "string"
            },
            "nullable": true
          },
          "models": {
            "type": "array",
            "items": {
              "$ref": "#/components/schemas/ModelInfo"
            }
          },
          "name": {
            "type": "string"
          },
          "supports_streaming": {
            "type": "boolean",
            "nullable": true
          },
          "timeout_seconds": {
            "type": "integer",
            "format": "int64",
            "nullable": true,
            "minimum": 0
          }
        }
      },
      "DecodeRecipeRequest": {
        "type": "object",
        "required": [
          "deeplink"
        ],
        "properties": {
          "deeplink": {
            "type": "string"
          }
        }
      },
      "DecodeRecipeResponse": {
        "type": "object",
        "required": [
          "recipe"
        ],
        "properties": {
          "recipe": {
            "$ref": "#/components/schemas/Recipe"
          }
        }
      },
      "DeleteRecipeRequest": {
        "type": "object",
        "required": [
          "id"
        ],
        "properties": {
          "id": {
            "type": "string"
          }
        }
      },
<<<<<<< HEAD
      "DownloadModelRequest": {
        "type": "object",
        "required": [
          "model_id",
          "filename",
          "task_type"
        ],
        "properties": {
          "auth_token": {
            "type": "string",
            "nullable": true
          },
          "destination_dir": {
            "type": "string",
            "nullable": true
          },
          "filename": {
            "type": "string"
          },
          "model_id": {
            "type": "string"
          },
          "revision": {
            "type": "string"
          },
          "task_type": {
            "$ref": "#/components/schemas/PluginTaskType"
          }
        }
      },
      "DownloadModelResponse": {
        "type": "object",
        "required": [
          "saved_path",
          "bytes_written"
        ],
        "properties": {
          "bytes_written": {
            "type": "integer",
            "format": "int64",
            "minimum": 0
          },
          "saved_path": {
            "type": "string"
          }
        }
      },
=======
>>>>>>> be88680b
      "EmbeddedResource": {
        "type": "object",
        "required": [
          "resource"
        ],
        "properties": {
          "_meta": {
            "type": "object",
            "additionalProperties": true
          },
          "annotations": {
            "anyOf": [
              {
                "$ref": "#/components/schemas/Annotations"
              },
              {
                "type": "object"
              }
            ]
          },
          "resource": {
            "$ref": "#/components/schemas/ResourceContents"
          }
        }
      },
      "EncodeRecipeRequest": {
        "type": "object",
        "required": [
          "recipe"
        ],
        "properties": {
          "recipe": {
            "$ref": "#/components/schemas/Recipe"
          }
        }
      },
      "EncodeRecipeResponse": {
        "type": "object",
        "required": [
          "deeplink"
        ],
        "properties": {
          "deeplink": {
            "type": "string"
          }
        }
      },
      "Envs": {
        "type": "object",
        "additionalProperties": {
          "type": "string",
          "description": "A map of environment variables to set, e.g. API_KEY -> some_secret, HOST -> host"
        }
      },
      "ErrorResponse": {
        "type": "object",
        "required": [
          "message"
        ],
        "properties": {
          "message": {
            "type": "string"
          }
        }
      },
      "ExtensionConfig": {
        "oneOf": [
          {
            "type": "object",
            "description": "Server-sent events client with a URI endpoint",
            "required": [
              "name",
              "description",
              "uri",
              "type"
            ],
            "properties": {
              "available_tools": {
                "type": "array",
                "items": {
                  "type": "string"
                }
              },
              "bundled": {
                "type": "boolean",
                "nullable": true
              },
              "description": {
                "type": "string"
              },
              "env_keys": {
                "type": "array",
                "items": {
                  "type": "string"
                }
              },
              "envs": {
                "$ref": "#/components/schemas/Envs"
              },
              "name": {
                "type": "string",
                "description": "The name used to identify this extension"
              },
              "timeout": {
                "type": "integer",
                "format": "int64",
                "nullable": true,
                "minimum": 0
              },
              "type": {
                "type": "string",
                "enum": [
                  "sse"
                ]
              },
              "uri": {
                "type": "string"
              }
            }
          },
          {
            "type": "object",
            "description": "Standard I/O client with command and arguments",
            "required": [
              "name",
              "description",
              "cmd",
              "args",
              "type"
            ],
            "properties": {
              "args": {
                "type": "array",
                "items": {
                  "type": "string"
                }
              },
              "available_tools": {
                "type": "array",
                "items": {
                  "type": "string"
                }
              },
              "bundled": {
                "type": "boolean",
                "nullable": true
              },
              "cmd": {
                "type": "string"
              },
              "description": {
                "type": "string"
              },
              "env_keys": {
                "type": "array",
                "items": {
                  "type": "string"
                }
              },
              "envs": {
                "$ref": "#/components/schemas/Envs"
              },
              "name": {
                "type": "string",
                "description": "The name used to identify this extension"
              },
              "timeout": {
                "type": "integer",
                "format": "int64",
                "nullable": true,
                "minimum": 0
              },
              "type": {
                "type": "string",
                "enum": [
                  "stdio"
                ]
              }
            }
          },
          {
            "type": "object",
            "description": "Built-in extension that is part of the bundled goose MCP server",
            "required": [
              "name",
              "description",
              "type"
            ],
            "properties": {
              "available_tools": {
                "type": "array",
                "items": {
                  "type": "string"
                }
              },
              "bundled": {
                "type": "boolean",
                "nullable": true
              },
              "description": {
                "type": "string"
              },
              "display_name": {
                "type": "string",
                "nullable": true
              },
              "name": {
                "type": "string",
                "description": "The name used to identify this extension"
              },
              "timeout": {
                "type": "integer",
                "format": "int64",
                "nullable": true,
                "minimum": 0
              },
              "type": {
                "type": "string",
                "enum": [
                  "builtin"
                ]
              }
            }
          },
          {
            "type": "object",
            "description": "Platform extensions that have direct access to the agent etc and run in the agent process",
            "required": [
              "name",
              "description",
              "type"
            ],
            "properties": {
              "available_tools": {
                "type": "array",
                "items": {
                  "type": "string"
                }
              },
              "bundled": {
                "type": "boolean",
                "nullable": true
              },
              "description": {
                "type": "string"
              },
              "name": {
                "type": "string",
                "description": "The name used to identify this extension"
              },
              "type": {
                "type": "string",
                "enum": [
                  "platform"
                ]
              }
            }
          },
          {
            "type": "object",
            "description": "Streamable HTTP client with a URI endpoint using MCP Streamable HTTP specification",
            "required": [
              "name",
              "description",
              "uri",
              "type"
            ],
            "properties": {
              "available_tools": {
                "type": "array",
                "items": {
                  "type": "string"
                }
              },
              "bundled": {
                "type": "boolean",
                "nullable": true
              },
              "description": {
                "type": "string"
              },
              "env_keys": {
                "type": "array",
                "items": {
                  "type": "string"
                }
              },
              "envs": {
                "$ref": "#/components/schemas/Envs"
              },
              "headers": {
                "type": "object",
                "additionalProperties": {
                  "type": "string"
                }
              },
              "name": {
                "type": "string",
                "description": "The name used to identify this extension"
              },
              "timeout": {
                "type": "integer",
                "format": "int64",
                "nullable": true,
                "minimum": 0
              },
              "type": {
                "type": "string",
                "enum": [
                  "streamable_http"
                ]
              },
              "uri": {
                "type": "string"
              }
            }
          },
          {
            "type": "object",
            "description": "Frontend-provided tools that will be called through the frontend",
            "required": [
              "name",
              "description",
              "tools",
              "type"
            ],
            "properties": {
              "available_tools": {
                "type": "array",
                "items": {
                  "type": "string"
                }
              },
              "bundled": {
                "type": "boolean",
                "nullable": true
              },
              "description": {
                "type": "string"
              },
              "instructions": {
                "type": "string",
                "description": "Instructions for how to use these tools",
                "nullable": true
              },
              "name": {
                "type": "string",
                "description": "The name used to identify this extension"
              },
              "tools": {
                "type": "array",
                "items": {
                  "$ref": "#/components/schemas/Tool"
                },
                "description": "The tools provided by the frontend"
              },
              "type": {
                "type": "string",
                "enum": [
                  "frontend"
                ]
              }
            }
          },
          {
            "type": "object",
            "description": "Inline Python code that will be executed using uvx",
            "required": [
              "name",
              "description",
              "code",
              "type"
            ],
            "properties": {
              "available_tools": {
                "type": "array",
                "items": {
                  "type": "string"
                }
              },
              "code": {
                "type": "string",
                "description": "The Python code to execute"
              },
              "dependencies": {
                "type": "array",
                "items": {
                  "type": "string"
                },
                "description": "Python package dependencies required by this extension",
                "nullable": true
              },
              "description": {
                "type": "string"
              },
              "name": {
                "type": "string",
                "description": "The name used to identify this extension"
              },
              "timeout": {
                "type": "integer",
                "format": "int64",
                "description": "Timeout in seconds",
                "nullable": true,
                "minimum": 0
              },
              "type": {
                "type": "string",
                "enum": [
                  "inline_python"
                ]
              }
            }
          }
        ],
        "description": "Represents the different types of MCP extensions that can be added to the manager",
        "discriminator": {
          "propertyName": "type"
        }
      },
      "ExtensionData": {
        "type": "object",
        "description": "Extension data containing all extension states\nKeys are in format \"extension_name.version\" (e.g., \"todo.v0\")",
        "additionalProperties": {}
      },
      "ExtensionEntry": {
        "allOf": [
          {
            "$ref": "#/components/schemas/ExtensionConfig"
          },
          {
            "type": "object",
            "required": [
              "enabled"
            ],
            "properties": {
              "enabled": {
                "type": "boolean"
              }
            }
          }
        ]
      },
      "ExtensionQuery": {
        "type": "object",
        "required": [
          "name",
          "config",
          "enabled"
        ],
        "properties": {
          "config": {
            "$ref": "#/components/schemas/ExtensionConfig"
          },
          "enabled": {
            "type": "boolean"
          },
          "name": {
            "type": "string"
          }
        }
      },
      "ExtensionResponse": {
        "type": "object",
        "required": [
          "extensions"
        ],
        "properties": {
          "extensions": {
            "type": "array",
            "items": {
              "$ref": "#/components/schemas/ExtensionEntry"
            }
          }
        }
      },
      "FrontendToolRequest": {
        "type": "object",
        "required": [
          "id",
          "toolCall"
        ],
        "properties": {
          "id": {
            "type": "string"
          },
          "toolCall": {
            "type": "object"
          }
        }
      },
      "GetToolsQuery": {
        "type": "object",
        "required": [
          "session_id"
        ],
        "properties": {
          "extension_name": {
            "type": "string",
            "nullable": true
          },
          "session_id": {
            "type": "string"
          }
        }
      },
      "Icon": {
        "type": "object",
        "required": [
          "src"
        ],
        "properties": {
          "mimeType": {
            "type": "string"
          },
          "sizes": {
            "type": "string"
          },
          "src": {
            "type": "string"
          }
        }
      },
      "ImageContent": {
        "type": "object",
        "required": [
          "data",
          "mimeType"
        ],
        "properties": {
          "_meta": {
            "type": "object",
            "additionalProperties": true
          },
          "annotations": {
            "anyOf": [
              {
                "$ref": "#/components/schemas/Annotations"
              },
              {
                "type": "object"
              }
            ]
          },
          "data": {
            "type": "string"
          },
          "mimeType": {
            "type": "string"
          }
        }
      },
      "ImportSessionRequest": {
        "type": "object",
        "required": [
          "json"
        ],
        "properties": {
          "json": {
            "type": "string"
          }
        }
      },
      "InspectJobResponse": {
        "type": "object",
        "properties": {
          "processStartTime": {
            "type": "string",
            "nullable": true
          },
          "runningDurationSeconds": {
            "type": "integer",
            "format": "int64",
            "nullable": true
          },
          "sessionId": {
            "type": "string",
            "nullable": true
          }
        }
      },
      "JsonObject": {
        "type": "object",
        "additionalProperties": true
      },
      "KillJobResponse": {
        "type": "object",
        "required": [
          "message"
        ],
        "properties": {
          "message": {
            "type": "string"
          }
        }
      },
      "ListRecipeResponse": {
        "type": "object",
        "required": [
          "recipe_manifest_responses"
        ],
        "properties": {
          "recipe_manifest_responses": {
            "type": "array",
            "items": {
              "$ref": "#/components/schemas/RecipeManifestResponse"
            }
          }
        }
      },
      "ListSchedulesResponse": {
        "type": "object",
        "required": [
          "jobs"
        ],
        "properties": {
          "jobs": {
            "type": "array",
            "items": {
              "$ref": "#/components/schemas/ScheduledJob"
            }
          }
        }
      },
      "LoadedProvider": {
        "type": "object",
        "required": [
          "config",
          "is_editable"
        ],
        "properties": {
          "config": {
            "$ref": "#/components/schemas/DeclarativeProviderConfig"
          },
          "is_editable": {
            "type": "boolean"
          }
        }
      },
      "Message": {
        "type": "object",
        "description": "A message to or from an LLM",
        "required": [
          "role",
          "created",
          "content",
          "metadata"
        ],
        "properties": {
          "content": {
            "type": "array",
            "items": {
              "$ref": "#/components/schemas/MessageContent"
            }
          },
          "created": {
            "type": "integer",
            "format": "int64"
          },
          "id": {
            "type": "string",
            "nullable": true
          },
          "metadata": {
            "$ref": "#/components/schemas/MessageMetadata"
          },
          "role": {
            "$ref": "#/components/schemas/Role"
          }
        }
      },
      "MessageContent": {
        "oneOf": [
          {
            "allOf": [
              {
                "$ref": "#/components/schemas/TextContent"
              },
              {
                "type": "object",
                "required": [
                  "type"
                ],
                "properties": {
                  "type": {
                    "type": "string",
                    "enum": [
                      "text"
                    ]
                  }
                }
              }
            ]
          },
          {
            "allOf": [
              {
                "$ref": "#/components/schemas/ImageContent"
              },
              {
                "type": "object",
                "required": [
                  "type"
                ],
                "properties": {
                  "type": {
                    "type": "string",
                    "enum": [
                      "image"
                    ]
                  }
                }
              }
            ]
          },
          {
            "allOf": [
              {
                "$ref": "#/components/schemas/ToolRequest"
              },
              {
                "type": "object",
                "required": [
                  "type"
                ],
                "properties": {
                  "type": {
                    "type": "string",
                    "enum": [
                      "toolRequest"
                    ]
                  }
                }
              }
            ]
          },
          {
            "allOf": [
              {
                "$ref": "#/components/schemas/ToolResponse"
              },
              {
                "type": "object",
                "required": [
                  "type"
                ],
                "properties": {
                  "type": {
                    "type": "string",
                    "enum": [
                      "toolResponse"
                    ]
                  }
                }
              }
            ]
          },
          {
            "allOf": [
              {
                "$ref": "#/components/schemas/ToolConfirmationRequest"
              },
              {
                "type": "object",
                "required": [
                  "type"
                ],
                "properties": {
                  "type": {
                    "type": "string",
                    "enum": [
                      "toolConfirmationRequest"
                    ]
                  }
                }
              }
            ]
          },
          {
            "allOf": [
              {
                "$ref": "#/components/schemas/FrontendToolRequest"
              },
              {
                "type": "object",
                "required": [
                  "type"
                ],
                "properties": {
                  "type": {
                    "type": "string",
                    "enum": [
                      "frontendToolRequest"
                    ]
                  }
                }
              }
            ]
          },
          {
            "allOf": [
              {
                "$ref": "#/components/schemas/ThinkingContent"
              },
              {
                "type": "object",
                "required": [
                  "type"
                ],
                "properties": {
                  "type": {
                    "type": "string",
                    "enum": [
                      "thinking"
                    ]
                  }
                }
              }
            ]
          },
          {
            "allOf": [
              {
                "$ref": "#/components/schemas/RedactedThinkingContent"
              },
              {
                "type": "object",
                "required": [
                  "type"
                ],
                "properties": {
                  "type": {
                    "type": "string",
                    "enum": [
                      "redactedThinking"
                    ]
                  }
                }
              }
            ]
          },
          {
            "allOf": [
              {
                "$ref": "#/components/schemas/SystemNotificationContent"
              },
              {
                "type": "object",
                "required": [
                  "type"
                ],
                "properties": {
                  "type": {
                    "type": "string",
                    "enum": [
                      "systemNotification"
                    ]
                  }
                }
              }
            ]
          }
        ],
        "description": "Content passed inside a message, which can be both simple content and tool content",
        "discriminator": {
          "propertyName": "type"
        }
      },
      "MessageMetadata": {
        "type": "object",
        "description": "Metadata for message visibility",
        "required": [
          "userVisible",
          "agentVisible"
        ],
        "properties": {
          "agentVisible": {
            "type": "boolean",
            "description": "Whether the message should be included in the agent's context window"
          },
          "userVisible": {
            "type": "boolean",
            "description": "Whether the message should be visible to the user in the UI"
          }
        }
      },
      "ModelInfo": {
        "type": "object",
        "description": "Information about a model's capabilities",
        "required": [
          "name",
          "context_limit"
        ],
        "properties": {
          "context_limit": {
            "type": "integer",
            "description": "The maximum context length this model supports",
            "minimum": 0
          },
          "currency": {
            "type": "string",
            "description": "Currency for the costs (default: \"$\")",
            "nullable": true
          },
          "input_token_cost": {
            "type": "number",
            "format": "double",
            "description": "Cost per token for input (optional)",
            "nullable": true
          },
          "name": {
            "type": "string",
            "description": "The name of the model"
          },
          "output_token_cost": {
            "type": "number",
            "format": "double",
            "description": "Cost per token for output (optional)",
            "nullable": true
          },
          "supports_cache_control": {
            "type": "boolean",
            "description": "Whether this model supports cache control",
            "nullable": true
          }
        }
      },
      "ParseRecipeRequest": {
        "type": "object",
        "required": [
          "content"
        ],
        "properties": {
          "content": {
            "type": "string"
          }
        }
      },
      "ParseRecipeResponse": {
        "type": "object",
        "required": [
          "recipe"
        ],
        "properties": {
          "recipe": {
            "$ref": "#/components/schemas/Recipe"
          }
        }
      },
      "PermissionConfirmationRequest": {
        "type": "object",
        "required": [
          "id",
          "action",
          "session_id"
        ],
        "properties": {
          "action": {
            "type": "string"
          },
          "id": {
            "type": "string"
          },
          "principal_type": {
            "$ref": "#/components/schemas/PrincipalType"
          },
          "session_id": {
            "type": "string"
          }
        }
      },
      "PermissionLevel": {
        "type": "string",
        "description": "Enum representing the possible permission levels for a tool.",
        "enum": [
          "always_allow",
          "ask_before",
          "never_allow"
        ]
      },
<<<<<<< HEAD
      "PluginCapability": {
        "type": "string",
        "enum": [
          "model_download",
          "service_start",
          "service_stop"
        ]
      },
      "PluginErrorResponse": {
        "type": "object",
        "required": [
          "message"
        ],
        "properties": {
          "message": {
            "type": "string"
          }
        }
      },
      "PluginMetadata": {
        "type": "object",
        "required": [
          "id",
          "name",
          "description",
          "capabilities"
        ],
        "properties": {
          "capabilities": {
            "type": "array",
            "items": {
              "$ref": "#/components/schemas/PluginCapability"
            }
          },
          "description": {
            "type": "string"
          },
          "id": {
            "type": "string"
          },
          "name": {
            "type": "string"
          }
        }
      },
      "PluginTaskType": {
        "type": "string",
        "enum": [
          "text",
          "tts"
        ]
      },
=======
>>>>>>> be88680b
      "PrincipalType": {
        "type": "string",
        "enum": [
          "Extension",
          "Tool"
        ]
      },
      "ProviderDetails": {
        "type": "object",
        "required": [
          "name",
          "metadata",
          "is_configured",
          "provider_type"
        ],
        "properties": {
          "is_configured": {
            "type": "boolean"
          },
          "metadata": {
            "$ref": "#/components/schemas/ProviderMetadata"
          },
          "name": {
            "type": "string"
          },
          "provider_type": {
            "$ref": "#/components/schemas/ProviderType"
          }
        }
      },
      "ProviderEngine": {
        "type": "string",
        "enum": [
          "openai",
          "ollama",
          "anthropic"
        ]
      },
      "ProviderMetadata": {
        "type": "object",
        "description": "Metadata about a provider's configuration requirements and capabilities",
        "required": [
          "name",
          "display_name",
          "description",
          "default_model",
          "known_models",
          "model_doc_link",
          "config_keys"
        ],
        "properties": {
          "config_keys": {
            "type": "array",
            "items": {
              "$ref": "#/components/schemas/ConfigKey"
            },
            "description": "Required configuration keys"
          },
          "default_model": {
            "type": "string",
            "description": "The default/recommended model for this provider"
          },
          "description": {
            "type": "string",
            "description": "Description of the provider's capabilities"
          },
          "display_name": {
            "type": "string",
            "description": "Display name for the provider in UIs"
          },
          "known_models": {
            "type": "array",
            "items": {
              "$ref": "#/components/schemas/ModelInfo"
            },
            "description": "A list of currently known models with their capabilities"
          },
          "model_doc_link": {
            "type": "string",
            "description": "Link to the docs where models can be found"
          },
          "name": {
            "type": "string",
            "description": "The unique identifier for this provider"
          }
        }
      },
      "ProviderType": {
        "type": "string",
        "enum": [
          "Preferred",
          "Builtin",
          "Declarative",
          "Custom"
        ]
      },
      "ProvidersResponse": {
        "type": "object",
        "required": [
          "providers"
        ],
        "properties": {
          "providers": {
            "type": "array",
            "items": {
              "$ref": "#/components/schemas/ProviderDetails"
            }
          }
        }
      },
      "RawAudioContent": {
        "type": "object",
        "required": [
          "data",
          "mimeType"
        ],
        "properties": {
          "data": {
            "type": "string"
          },
          "mimeType": {
            "type": "string"
          }
        }
      },
      "RawEmbeddedResource": {
        "type": "object",
        "required": [
          "resource"
        ],
        "properties": {
          "_meta": {
            "type": "object",
            "additionalProperties": true
          },
          "resource": {
            "$ref": "#/components/schemas/ResourceContents"
          }
        }
      },
      "RawImageContent": {
        "type": "object",
        "required": [
          "data",
          "mimeType"
        ],
        "properties": {
          "_meta": {
            "type": "object",
            "additionalProperties": true
          },
          "data": {
            "type": "string"
          },
          "mimeType": {
            "type": "string"
          }
        }
      },
      "RawResource": {
        "type": "object",
        "required": [
          "uri",
          "name"
        ],
        "properties": {
          "description": {
            "type": "string"
          },
          "icons": {
            "type": "array",
            "items": {
              "$ref": "#/components/schemas/Icon"
            }
          },
          "mimeType": {
            "type": "string"
          },
          "name": {
            "type": "string"
          },
          "size": {
            "type": "integer",
            "minimum": 0
          },
          "title": {
            "type": "string"
          },
          "uri": {
            "type": "string"
          }
        }
      },
      "RawTextContent": {
        "type": "object",
        "required": [
          "text"
        ],
        "properties": {
          "_meta": {
            "type": "object",
            "additionalProperties": true
          },
          "text": {
            "type": "string"
          }
        }
      },
      "Recipe": {
        "type": "object",
        "required": [
          "title",
          "description"
        ],
        "properties": {
          "activities": {
            "type": "array",
            "items": {
              "type": "string"
            },
            "nullable": true
          },
          "author": {
            "allOf": [
              {
                "$ref": "#/components/schemas/Author"
              }
            ],
            "nullable": true
          },
          "context": {
            "type": "array",
            "items": {
              "type": "string"
            },
            "nullable": true
          },
          "description": {
            "type": "string"
          },
          "extensions": {
            "type": "array",
            "items": {
              "$ref": "#/components/schemas/ExtensionConfig"
            },
            "nullable": true
          },
          "instructions": {
            "type": "string",
            "nullable": true
          },
          "parameters": {
            "type": "array",
            "items": {
              "$ref": "#/components/schemas/RecipeParameter"
            },
            "nullable": true
          },
          "prompt": {
            "type": "string",
            "nullable": true
          },
          "response": {
            "allOf": [
              {
                "$ref": "#/components/schemas/Response"
              }
            ],
            "nullable": true
          },
          "retry": {
            "allOf": [
              {
                "$ref": "#/components/schemas/RetryConfig"
              }
            ],
            "nullable": true
          },
          "settings": {
            "allOf": [
              {
                "$ref": "#/components/schemas/Settings"
              }
            ],
            "nullable": true
          },
          "sub_recipes": {
            "type": "array",
            "items": {
              "$ref": "#/components/schemas/SubRecipe"
            },
            "nullable": true
          },
          "title": {
            "type": "string"
          },
          "version": {
            "type": "string"
          }
        }
      },
      "RecipeManifestResponse": {
        "type": "object",
        "required": [
          "recipe",
          "lastModified",
          "id"
        ],
        "properties": {
          "id": {
            "type": "string"
          },
          "lastModified": {
            "type": "string"
          },
          "recipe": {
            "$ref": "#/components/schemas/Recipe"
          }
        }
      },
      "RecipeParameter": {
        "type": "object",
        "required": [
          "key",
          "input_type",
          "requirement",
          "description"
        ],
        "properties": {
          "default": {
            "type": "string",
            "nullable": true
          },
          "description": {
            "type": "string"
          },
          "input_type": {
            "$ref": "#/components/schemas/RecipeParameterInputType"
          },
          "key": {
            "type": "string"
          },
          "options": {
            "type": "array",
            "items": {
              "type": "string"
            },
            "nullable": true
          },
          "requirement": {
            "$ref": "#/components/schemas/RecipeParameterRequirement"
          }
        }
      },
      "RecipeParameterInputType": {
        "type": "string",
        "enum": [
          "string",
          "number",
          "boolean",
          "date",
          "file",
          "select"
        ]
      },
      "RecipeParameterRequirement": {
        "type": "string",
        "enum": [
          "required",
          "optional",
          "user_prompt"
        ]
      },
      "RedactedThinkingContent": {
        "type": "object",
        "required": [
          "data"
        ],
        "properties": {
          "data": {
            "type": "string"
          }
        }
      },
      "ResourceContents": {
        "anyOf": [
          {
            "type": "object",
            "required": [
              "uri",
              "text"
            ],
            "properties": {
              "_meta": {
                "type": "object",
                "additionalProperties": true
              },
              "mimeType": {
                "type": "string"
              },
              "text": {
                "type": "string"
              },
              "uri": {
                "type": "string"
              }
            }
          },
          {
            "type": "object",
            "required": [
              "uri",
              "blob"
            ],
            "properties": {
              "_meta": {
                "type": "object",
                "additionalProperties": true
              },
              "blob": {
                "type": "string"
              },
              "mimeType": {
                "type": "string"
              },
              "uri": {
                "type": "string"
              }
            }
          }
        ]
      },
      "Response": {
        "type": "object",
        "properties": {
          "json_schema": {
            "nullable": true
          }
        }
      },
      "ResumeAgentRequest": {
        "type": "object",
        "required": [
          "session_id",
          "load_model_and_extensions"
        ],
        "properties": {
          "load_model_and_extensions": {
            "type": "boolean"
          },
          "session_id": {
            "type": "string"
          }
        }
      },
      "RetryConfig": {
        "type": "object",
        "description": "Configuration for retry logic in recipe execution",
        "required": [
          "max_retries",
          "checks"
        ],
        "properties": {
          "checks": {
            "type": "array",
            "items": {
              "$ref": "#/components/schemas/SuccessCheck"
            },
            "description": "List of success checks to validate recipe completion"
          },
          "max_retries": {
            "type": "integer",
            "format": "int32",
            "description": "Maximum number of retry attempts before giving up",
            "minimum": 0
          },
          "on_failure": {
            "type": "string",
            "description": "Optional shell command to run on failure for cleanup",
            "nullable": true
          },
          "on_failure_timeout_seconds": {
            "type": "integer",
            "format": "int64",
            "description": "Timeout in seconds for on_failure commands (default: 600 seconds)",
            "nullable": true,
            "minimum": 0
          },
          "timeout_seconds": {
            "type": "integer",
            "format": "int64",
            "description": "Timeout in seconds for individual shell commands (default: 300 seconds)",
            "nullable": true,
            "minimum": 0
          }
        }
      },
      "Role": {
        "oneOf": [
          {
            "type": "string"
          },
          {
            "type": "string"
          }
        ]
      },
      "RunNowResponse": {
        "type": "object",
        "required": [
          "session_id"
        ],
        "properties": {
          "session_id": {
            "type": "string"
          }
        }
      },
      "SaveRecipeRequest": {
        "type": "object",
        "required": [
          "recipe"
        ],
        "properties": {
          "id": {
            "type": "string",
            "nullable": true
          },
          "recipe": {
            "$ref": "#/components/schemas/Recipe"
          }
        }
      },
      "SaveRecipeResponse": {
        "type": "object",
        "required": [
          "id"
        ],
        "properties": {
          "id": {
            "type": "string"
          }
        }
      },
      "ScanRecipeRequest": {
        "type": "object",
        "required": [
          "recipe"
        ],
        "properties": {
          "recipe": {
            "$ref": "#/components/schemas/Recipe"
          }
        }
      },
      "ScanRecipeResponse": {
        "type": "object",
        "required": [
          "has_security_warnings"
        ],
        "properties": {
          "has_security_warnings": {
            "type": "boolean"
          }
        }
      },
      "ScheduledJob": {
        "type": "object",
        "required": [
          "id",
          "source",
          "cron"
        ],
        "properties": {
          "cron": {
            "type": "string"
          },
          "current_session_id": {
            "type": "string",
            "nullable": true
          },
          "currently_running": {
            "type": "boolean"
          },
          "execution_mode": {
            "type": "string",
            "nullable": true
          },
          "id": {
            "type": "string"
          },
          "last_run": {
            "type": "string",
            "format": "date-time",
            "nullable": true
          },
          "paused": {
            "type": "boolean"
          },
          "process_start_time": {
            "type": "string",
            "format": "date-time",
            "nullable": true
          },
          "source": {
            "type": "string"
          }
        }
      },
      "Session": {
        "type": "object",
        "required": [
          "id",
          "working_dir",
          "name",
          "created_at",
          "updated_at",
          "extension_data",
          "message_count"
        ],
        "properties": {
          "accumulated_input_tokens": {
            "type": "integer",
            "format": "int32",
            "nullable": true
          },
          "accumulated_output_tokens": {
            "type": "integer",
            "format": "int32",
            "nullable": true
          },
          "accumulated_total_tokens": {
            "type": "integer",
            "format": "int32",
            "nullable": true
          },
          "conversation": {
            "allOf": [
              {
                "$ref": "#/components/schemas/Conversation"
              }
            ],
            "nullable": true
          },
          "created_at": {
            "type": "string",
            "format": "date-time"
          },
          "extension_data": {
            "$ref": "#/components/schemas/ExtensionData"
          },
          "id": {
            "type": "string"
          },
          "input_tokens": {
            "type": "integer",
            "format": "int32",
            "nullable": true
          },
          "message_count": {
            "type": "integer",
            "minimum": 0
          },
          "name": {
            "type": "string"
          },
          "output_tokens": {
            "type": "integer",
            "format": "int32",
            "nullable": true
          },
          "recipe": {
            "allOf": [
              {
                "$ref": "#/components/schemas/Recipe"
              }
            ],
            "nullable": true
          },
          "schedule_id": {
            "type": "string",
            "nullable": true
          },
          "total_tokens": {
            "type": "integer",
            "format": "int32",
            "nullable": true
          },
          "updated_at": {
            "type": "string",
            "format": "date-time"
          },
          "user_recipe_values": {
            "type": "object",
            "additionalProperties": {
              "type": "string"
            },
            "nullable": true
          },
          "user_set_name": {
            "type": "boolean"
          },
          "working_dir": {
            "type": "string"
          }
        }
      },
      "SessionDisplayInfo": {
        "type": "object",
        "required": [
          "id",
          "name",
          "createdAt",
          "workingDir",
          "messageCount"
        ],
        "properties": {
          "accumulatedInputTokens": {
            "type": "integer",
            "format": "int32",
            "nullable": true
          },
          "accumulatedOutputTokens": {
            "type": "integer",
            "format": "int32",
            "nullable": true
          },
          "accumulatedTotalTokens": {
            "type": "integer",
            "format": "int32",
            "nullable": true
          },
          "createdAt": {
            "type": "string"
          },
          "id": {
            "type": "string"
          },
          "inputTokens": {
            "type": "integer",
            "format": "int32",
            "nullable": true
          },
          "messageCount": {
            "type": "integer",
            "minimum": 0
          },
          "name": {
            "type": "string"
          },
          "outputTokens": {
            "type": "integer",
            "format": "int32",
            "nullable": true
          },
          "scheduleId": {
            "type": "string",
            "nullable": true
          },
          "totalTokens": {
            "type": "integer",
            "format": "int32",
            "nullable": true
          },
          "workingDir": {
            "type": "string"
          }
        }
      },
      "SessionInsights": {
        "type": "object",
        "required": [
          "totalSessions",
          "totalTokens"
        ],
        "properties": {
          "totalSessions": {
            "type": "integer",
            "minimum": 0
          },
          "totalTokens": {
            "type": "integer",
<<<<<<< HEAD
            "format": "int64"
          }
        }
      },
      "SessionListResponse": {
        "type": "object",
        "required": [
          "sessions"
        ],
        "properties": {
          "sessions": {
            "type": "array",
            "items": {
              "$ref": "#/components/schemas/Session"
            },
            "description": "List of available session information objects"
          }
        }
      },
      "SessionsQuery": {
        "type": "object",
        "properties": {
          "limit": {
            "type": "integer",
            "format": "int32",
            "minimum": 0
          }
        }
      },
      "Settings": {
        "type": "object",
        "properties": {
          "goose_model": {
            "type": "string",
            "nullable": true
          },
          "goose_provider": {
            "type": "string",
            "nullable": true
          },
          "temperature": {
            "type": "number",
            "format": "float",
            "nullable": true
          }
        }
      },
      "SetupResponse": {
        "type": "object",
        "required": [
          "success",
          "message"
        ],
        "properties": {
          "message": {
            "type": "string"
          },
          "success": {
            "type": "boolean"
          }
        }
      },
      "StartAgentRequest": {
        "type": "object",
        "required": [
          "working_dir"
        ],
        "properties": {
          "recipe": {
            "allOf": [
              {
                "$ref": "#/components/schemas/Recipe"
              }
            ],
            "nullable": true
          },
          "recipe_deeplink": {
            "type": "string",
            "nullable": true
          },
          "recipe_id": {
            "type": "string",
            "nullable": true
          },
          "working_dir": {
            "type": "string"
          }
        }
      },
      "StartServiceRequest": {
        "type": "object",
        "required": [
          "task_type",
          "model_path"
        ],
        "properties": {
          "args": {
            "type": "array",
            "items": {
              "type": "string"
            },
            "nullable": true
          },
          "binary_path": {
            "type": "string",
            "nullable": true
          },
          "environment": {
            "type": "object",
            "additionalProperties": {
              "type": "string"
            },
            "nullable": true
          },
          "model_path": {
            "type": "string"
          },
          "task_type": {
            "$ref": "#/components/schemas/PluginTaskType"
          }
        }
      },
      "StartServiceResponse": {
        "type": "object",
        "required": [
          "pid",
          "command",
          "args"
        ],
        "properties": {
          "args": {
            "type": "array",
            "items": {
              "type": "string"
            }
          },
          "command": {
            "type": "string"
          },
          "pid": {
=======
            "format": "int64"
          }
        }
      },
      "SessionListResponse": {
        "type": "object",
        "required": [
          "sessions"
        ],
        "properties": {
          "sessions": {
            "type": "array",
            "items": {
              "$ref": "#/components/schemas/Session"
            },
            "description": "List of available session information objects"
          }
        }
      },
      "SessionsQuery": {
        "type": "object",
        "properties": {
          "limit": {
>>>>>>> be88680b
            "type": "integer",
            "format": "int32",
            "minimum": 0
          }
        }
      },
<<<<<<< HEAD
      "StopServiceRequest": {
        "type": "object",
        "required": [
          "task_type"
        ],
        "properties": {
          "task_type": {
            "$ref": "#/components/schemas/PluginTaskType"
          }
        }
      },
      "StopServiceResponse": {
        "type": "object",
        "required": [
          "task_type",
          "terminated"
        ],
        "properties": {
          "task_type": {
            "$ref": "#/components/schemas/PluginTaskType"
          },
          "terminated": {
            "type": "boolean"
=======
      "Settings": {
        "type": "object",
        "properties": {
          "goose_model": {
            "type": "string",
            "nullable": true
          },
          "goose_provider": {
            "type": "string",
            "nullable": true
          },
          "temperature": {
            "type": "number",
            "format": "float",
            "nullable": true
          }
        }
      },
      "SetupResponse": {
        "type": "object",
        "required": [
          "success",
          "message"
        ],
        "properties": {
          "message": {
            "type": "string"
          },
          "success": {
            "type": "boolean"
          }
        }
      },
      "StartAgentRequest": {
        "type": "object",
        "required": [
          "working_dir"
        ],
        "properties": {
          "recipe": {
            "allOf": [
              {
                "$ref": "#/components/schemas/Recipe"
              }
            ],
            "nullable": true
          },
          "recipe_deeplink": {
            "type": "string",
            "nullable": true
          },
          "recipe_id": {
            "type": "string",
            "nullable": true
          },
          "working_dir": {
            "type": "string"
>>>>>>> be88680b
          }
        }
      },
      "SubRecipe": {
        "type": "object",
        "required": [
          "name",
          "path"
        ],
        "properties": {
          "description": {
            "type": "string",
            "nullable": true
          },
          "name": {
            "type": "string"
          },
          "path": {
            "type": "string"
          },
          "sequential_when_repeated": {
            "type": "boolean"
          },
          "values": {
            "type": "object",
            "additionalProperties": {
              "type": "string"
            },
            "nullable": true
          }
        }
      },
      "SuccessCheck": {
        "oneOf": [
          {
            "type": "object",
            "description": "Execute a shell command and check its exit status",
            "required": [
              "command",
              "type"
            ],
            "properties": {
              "command": {
                "type": "string",
                "description": "The shell command to execute"
              },
              "type": {
                "type": "string",
                "enum": [
                  "Shell"
                ]
              }
            }
          }
        ],
        "description": "A single success check to validate recipe completion",
        "discriminator": {
          "propertyName": "type"
        }
      },
      "SystemNotificationContent": {
        "type": "object",
        "required": [
          "notificationType",
          "msg"
        ],
        "properties": {
          "msg": {
            "type": "string"
          },
          "notificationType": {
            "$ref": "#/components/schemas/SystemNotificationType"
          }
        }
      },
      "SystemNotificationType": {
        "type": "string",
        "enum": [
          "thinkingMessage",
          "inlineMessage"
        ]
      },
      "TextContent": {
        "type": "object",
        "required": [
          "text"
        ],
        "properties": {
          "_meta": {
            "type": "object",
            "additionalProperties": true
          },
          "annotations": {
            "anyOf": [
              {
                "$ref": "#/components/schemas/Annotations"
              },
              {
                "type": "object"
              }
            ]
          },
          "text": {
            "type": "string"
          }
        }
      },
      "ThinkingContent": {
        "type": "object",
        "required": [
          "thinking",
          "signature"
        ],
        "properties": {
          "signature": {
            "type": "string"
          },
          "thinking": {
            "type": "string"
          }
        }
      },
      "Tool": {
        "type": "object",
        "required": [
          "name",
          "inputSchema"
        ],
        "properties": {
          "annotations": {
            "anyOf": [
              {
                "$ref": "#/components/schemas/ToolAnnotations"
              },
              {
                "type": "object"
              }
            ]
          },
          "description": {
            "type": "string"
          },
          "icons": {
            "type": "array",
            "items": {
              "$ref": "#/components/schemas/Icon"
            }
          },
          "inputSchema": {
            "type": "object",
            "additionalProperties": true
          },
          "name": {
            "type": "string"
          },
          "outputSchema": {
            "type": "object",
            "additionalProperties": true
          },
          "title": {
            "type": "string"
          }
        }
      },
      "ToolAnnotations": {
        "type": "object",
        "properties": {
          "destructiveHint": {
            "type": "boolean"
          },
          "idempotentHint": {
            "type": "boolean"
          },
          "openWorldHint": {
            "type": "boolean"
          },
          "readOnlyHint": {
            "type": "boolean"
          },
          "title": {
            "type": "string"
          }
        }
      },
      "ToolConfirmationRequest": {
        "type": "object",
        "required": [
          "id",
          "toolName",
          "arguments"
        ],
        "properties": {
          "arguments": {
            "$ref": "#/components/schemas/JsonObject"
          },
          "id": {
            "type": "string"
          },
          "prompt": {
            "type": "string",
            "nullable": true
          },
          "toolName": {
            "type": "string"
          }
        }
      },
      "ToolInfo": {
        "type": "object",
        "description": "Information about the tool used for building prompts",
        "required": [
          "name",
          "description",
          "parameters"
        ],
        "properties": {
          "description": {
            "type": "string"
          },
          "name": {
            "type": "string"
          },
          "parameters": {
            "type": "array",
            "items": {
              "type": "string"
            }
          },
          "permission": {
            "allOf": [
              {
                "$ref": "#/components/schemas/PermissionLevel"
              }
            ],
            "nullable": true
          }
        }
      },
      "ToolPermission": {
        "type": "object",
        "required": [
          "tool_name",
          "permission"
        ],
        "properties": {
          "permission": {
            "$ref": "#/components/schemas/PermissionLevel"
          },
          "tool_name": {
            "type": "string"
          }
        }
      },
      "ToolRequest": {
        "type": "object",
        "required": [
          "id",
          "toolCall"
        ],
        "properties": {
          "id": {
            "type": "string"
          },
          "toolCall": {
            "type": "object"
          }
        }
      },
      "ToolResponse": {
        "type": "object",
        "required": [
          "id",
          "toolResult"
        ],
        "properties": {
          "id": {
            "type": "string"
          },
          "toolResult": {
            "type": "object"
          }
        }
      },
      "UpdateCustomProviderRequest": {
        "type": "object",
        "required": [
          "engine",
          "display_name",
          "api_url",
          "api_key",
          "models"
        ],
        "properties": {
          "api_key": {
            "type": "string"
          },
          "api_url": {
            "type": "string"
          },
          "display_name": {
            "type": "string"
          },
          "engine": {
            "type": "string"
          },
          "models": {
            "type": "array",
            "items": {
              "type": "string"
            }
          },
          "supports_streaming": {
            "type": "boolean",
            "nullable": true
          }
        }
      },
      "UpdateFromSessionRequest": {
        "type": "object",
        "required": [
          "session_id"
        ],
        "properties": {
          "session_id": {
            "type": "string"
          }
        }
      },
      "UpdateProviderRequest": {
        "type": "object",
        "required": [
          "provider",
          "session_id"
        ],
        "properties": {
          "model": {
            "type": "string",
            "nullable": true
          },
          "provider": {
            "type": "string"
          },
          "session_id": {
            "type": "string"
          }
        }
      },
      "UpdateRouterToolSelectorRequest": {
        "type": "object",
        "required": [
          "session_id"
        ],
        "properties": {
          "session_id": {
            "type": "string"
          }
        }
      },
      "UpdateScheduleRequest": {
        "type": "object",
        "required": [
          "cron"
        ],
        "properties": {
          "cron": {
            "type": "string"
          }
        }
      },
      "UpdateSessionNameRequest": {
        "type": "object",
        "required": [
          "name"
        ],
        "properties": {
          "name": {
            "type": "string",
            "description": "Updated name for the session (max 200 characters)"
          }
        }
      },
      "UpdateSessionUserRecipeValuesRequest": {
        "type": "object",
        "required": [
          "userRecipeValues"
        ],
        "properties": {
          "userRecipeValues": {
            "type": "object",
            "description": "Recipe parameter values entered by the user",
            "additionalProperties": {
              "type": "string"
            }
          }
        }
      },
      "UpdateSessionUserRecipeValuesResponse": {
        "type": "object",
        "required": [
          "recipe"
        ],
        "properties": {
          "recipe": {
            "$ref": "#/components/schemas/Recipe"
          }
        }
      },
      "UpsertConfigQuery": {
        "type": "object",
        "required": [
          "key",
          "value",
          "is_secret"
        ],
        "properties": {
          "is_secret": {
            "type": "boolean"
          },
          "key": {
            "type": "string"
          },
          "value": {}
        }
      },
      "UpsertPermissionsQuery": {
        "type": "object",
        "required": [
          "tool_permissions"
        ],
        "properties": {
          "tool_permissions": {
            "type": "array",
            "items": {
              "$ref": "#/components/schemas/ToolPermission"
            }
          }
        }
<<<<<<< HEAD
=======
      },
      "PluginCapability": {
        "type": "string",
        "enum": [
          "model_download",
          "service_start",
          "service_stop"
        ]
      },
      "PluginTaskType": {
        "type": "string",
        "enum": [
          "text",
          "tts"
        ]
      },
      "PluginMetadata": {
        "type": "object",
        "required": [
          "id",
          "name",
          "description",
          "capabilities"
        ],
        "properties": {
          "id": {
            "type": "string"
          },
          "name": {
            "type": "string"
          },
          "description": {
            "type": "string"
          },
          "capabilities": {
            "type": "array",
            "items": {
              "$ref": "#/components/schemas/PluginCapability"
            }
          }
        }
      },
      "DownloadModelRequest": {
        "type": "object",
        "required": [
          "model_id",
          "filename",
          "revision",
          "task_type"
        ],
        "properties": {
          "model_id": {
            "type": "string"
          },
          "filename": {
            "type": "string"
          },
          "revision": {
            "type": "string",
            "default": "main"
          },
          "destination_dir": {
            "type": "string"
          },
          "auth_token": {
            "type": "string"
          },
          "task_type": {
            "$ref": "#/components/schemas/PluginTaskType"
          }
        }
      },
      "DownloadModelResponse": {
        "type": "object",
        "required": [
          "saved_path",
          "bytes_written"
        ],
        "properties": {
          "saved_path": {
            "type": "string"
          },
          "bytes_written": {
            "type": "integer",
            "format": "int64"
          }
        }
      },
      "StartServiceRequest": {
        "type": "object",
        "required": [
          "task_type",
          "model_path"
        ],
        "properties": {
          "task_type": {
            "$ref": "#/components/schemas/PluginTaskType"
          },
          "model_path": {
            "type": "string"
          },
          "binary_path": {
            "type": "string"
          },
          "args": {
            "type": "array",
            "items": {
              "type": "string"
            }
          },
          "environment": {
            "type": "object",
            "additionalProperties": {
              "type": "string"
            }
          }
        }
      },
      "StartServiceResponse": {
        "type": "object",
        "required": [
          "pid",
          "command",
          "args"
        ],
        "properties": {
          "pid": {
            "type": "integer",
            "format": "int32"
          },
          "command": {
            "type": "string"
          },
          "args": {
            "type": "array",
            "items": {
              "type": "string"
            }
          }
        }
      },
      "StopServiceRequest": {
        "type": "object",
        "required": [
          "task_type"
        ],
        "properties": {
          "task_type": {
            "$ref": "#/components/schemas/PluginTaskType"
          }
        }
      },
      "StopServiceResponse": {
        "type": "object",
        "required": [
          "task_type",
          "terminated"
        ],
        "properties": {
          "task_type": {
            "$ref": "#/components/schemas/PluginTaskType"
          },
          "terminated": {
            "type": "boolean"
          }
        }
      },
      "PluginErrorResponse": {
        "type": "object",
        "required": [
          "message"
        ],
        "properties": {
          "message": {
            "type": "string"
          }
        }
>>>>>>> be88680b
      }
    }
  }
}<|MERGE_RESOLUTION|>--- conflicted
+++ resolved
@@ -926,225 +926,6 @@
         }
       }
     },
-<<<<<<< HEAD
-    "/plugins": {
-      "get": {
-        "tags": [
-          "super::routes::plugins"
-        ],
-        "operationId": "list_plugins",
-        "responses": {
-          "200": {
-            "description": "List registered plugins",
-            "content": {
-              "application/json": {
-                "schema": {
-                  "type": "array",
-                  "items": {
-                    "$ref": "#/components/schemas/PluginMetadata"
-                  }
-                }
-              }
-            }
-          }
-        }
-      }
-    },
-    "/plugins/{plugin_id}/models/download": {
-      "post": {
-        "tags": [
-          "super::routes::plugins"
-        ],
-        "operationId": "download_model",
-        "parameters": [
-          {
-            "name": "plugin_id",
-            "in": "path",
-            "description": "Plugin identifier",
-            "required": true,
-            "schema": {
-              "type": "string"
-            }
-          }
-        ],
-        "requestBody": {
-          "content": {
-            "application/json": {
-              "schema": {
-                "$ref": "#/components/schemas/DownloadModelRequest"
-              }
-            }
-          },
-          "required": true
-        },
-        "responses": {
-          "200": {
-            "description": "Model downloaded successfully",
-            "content": {
-              "application/json": {
-                "schema": {
-                  "$ref": "#/components/schemas/DownloadModelResponse"
-                }
-              }
-            }
-          },
-          "400": {
-            "description": "Invalid request",
-            "content": {
-              "application/json": {
-                "schema": {
-                  "$ref": "#/components/schemas/PluginErrorResponse"
-                }
-              }
-            }
-          },
-          "404": {
-            "description": "Plugin not found",
-            "content": {
-              "application/json": {
-                "schema": {
-                  "$ref": "#/components/schemas/PluginErrorResponse"
-                }
-              }
-            }
-          }
-        }
-      }
-    },
-    "/plugins/{plugin_id}/services/start": {
-      "post": {
-        "tags": [
-          "super::routes::plugins"
-        ],
-        "operationId": "start_service",
-        "parameters": [
-          {
-            "name": "plugin_id",
-            "in": "path",
-            "description": "Plugin identifier",
-            "required": true,
-            "schema": {
-              "type": "string"
-            }
-          }
-        ],
-        "requestBody": {
-          "content": {
-            "application/json": {
-              "schema": {
-                "$ref": "#/components/schemas/StartServiceRequest"
-              }
-            }
-          },
-          "required": true
-        },
-        "responses": {
-          "200": {
-            "description": "Service started",
-            "content": {
-              "application/json": {
-                "schema": {
-                  "$ref": "#/components/schemas/StartServiceResponse"
-                }
-              }
-            }
-          },
-          "400": {
-            "description": "Invalid request",
-            "content": {
-              "application/json": {
-                "schema": {
-                  "$ref": "#/components/schemas/PluginErrorResponse"
-                }
-              }
-            }
-          },
-          "404": {
-            "description": "Plugin not found",
-            "content": {
-              "application/json": {
-                "schema": {
-                  "$ref": "#/components/schemas/PluginErrorResponse"
-                }
-              }
-            }
-          },
-          "409": {
-            "description": "Service already running",
-            "content": {
-              "application/json": {
-                "schema": {
-                  "$ref": "#/components/schemas/PluginErrorResponse"
-                }
-              }
-            }
-          }
-        }
-      }
-    },
-    "/plugins/{plugin_id}/services/stop": {
-      "post": {
-        "tags": [
-          "super::routes::plugins"
-        ],
-        "operationId": "stop_service",
-        "parameters": [
-          {
-            "name": "plugin_id",
-            "in": "path",
-            "description": "Plugin identifier",
-            "required": true,
-            "schema": {
-              "type": "string"
-            }
-          }
-        ],
-        "requestBody": {
-          "content": {
-            "application/json": {
-              "schema": {
-                "$ref": "#/components/schemas/StopServiceRequest"
-              }
-            }
-          },
-          "required": true
-        },
-        "responses": {
-          "200": {
-            "description": "Service stopped",
-            "content": {
-              "application/json": {
-                "schema": {
-                  "$ref": "#/components/schemas/StopServiceResponse"
-                }
-              }
-            }
-          },
-          "404": {
-            "description": "Plugin not found",
-            "content": {
-              "application/json": {
-                "schema": {
-                  "$ref": "#/components/schemas/PluginErrorResponse"
-                }
-              }
-            }
-          },
-          "409": {
-            "description": "Service not running",
-            "content": {
-              "application/json": {
-                "schema": {
-                  "$ref": "#/components/schemas/PluginErrorResponse"
-                }
-              }
-            }
-          }
-        }
-      }
-    },
-=======
->>>>>>> be88680b
     "/recipes/create": {
       "post": {
         "tags": [
@@ -2197,35 +1978,6 @@
           }
         }
       }
-<<<<<<< HEAD
-    }
-  },
-  "components": {
-    "schemas": {
-      "Annotations": {
-        "type": "object",
-        "properties": {
-          "audience": {
-            "type": "array",
-            "items": {
-              "$ref": "#/components/schemas/Role"
-            }
-          },
-          "lastModified": {
-            "type": "string",
-            "format": "date-time"
-          },
-          "priority": {
-            "type": "number"
-          }
-        }
-      },
-      "Author": {
-        "type": "object",
-        "properties": {
-          "contact": {
-            "type": "string",
-=======
     },
     "/plugins": {
       "get": {
@@ -2469,7 +2221,6 @@
         "properties": {
           "contact": {
             "type": "string",
->>>>>>> be88680b
             "nullable": true
           },
           "metadata": {
@@ -2769,56 +2520,6 @@
           }
         }
       },
-<<<<<<< HEAD
-      "DownloadModelRequest": {
-        "type": "object",
-        "required": [
-          "model_id",
-          "filename",
-          "task_type"
-        ],
-        "properties": {
-          "auth_token": {
-            "type": "string",
-            "nullable": true
-          },
-          "destination_dir": {
-            "type": "string",
-            "nullable": true
-          },
-          "filename": {
-            "type": "string"
-          },
-          "model_id": {
-            "type": "string"
-          },
-          "revision": {
-            "type": "string"
-          },
-          "task_type": {
-            "$ref": "#/components/schemas/PluginTaskType"
-          }
-        }
-      },
-      "DownloadModelResponse": {
-        "type": "object",
-        "required": [
-          "saved_path",
-          "bytes_written"
-        ],
-        "properties": {
-          "bytes_written": {
-            "type": "integer",
-            "format": "int64",
-            "minimum": 0
-          },
-          "saved_path": {
-            "type": "string"
-          }
-        }
-      },
-=======
->>>>>>> be88680b
       "EmbeddedResource": {
         "type": "object",
         "required": [
@@ -3799,61 +3500,6 @@
           "never_allow"
         ]
       },
-<<<<<<< HEAD
-      "PluginCapability": {
-        "type": "string",
-        "enum": [
-          "model_download",
-          "service_start",
-          "service_stop"
-        ]
-      },
-      "PluginErrorResponse": {
-        "type": "object",
-        "required": [
-          "message"
-        ],
-        "properties": {
-          "message": {
-            "type": "string"
-          }
-        }
-      },
-      "PluginMetadata": {
-        "type": "object",
-        "required": [
-          "id",
-          "name",
-          "description",
-          "capabilities"
-        ],
-        "properties": {
-          "capabilities": {
-            "type": "array",
-            "items": {
-              "$ref": "#/components/schemas/PluginCapability"
-            }
-          },
-          "description": {
-            "type": "string"
-          },
-          "id": {
-            "type": "string"
-          },
-          "name": {
-            "type": "string"
-          }
-        }
-      },
-      "PluginTaskType": {
-        "type": "string",
-        "enum": [
-          "text",
-          "tts"
-        ]
-      },
-=======
->>>>>>> be88680b
       "PrincipalType": {
         "type": "string",
         "enum": [
@@ -4636,7 +4282,6 @@
           },
           "totalTokens": {
             "type": "integer",
-<<<<<<< HEAD
             "format": "int64"
           }
         }
@@ -4723,174 +4368,6 @@
           },
           "working_dir": {
             "type": "string"
-          }
-        }
-      },
-      "StartServiceRequest": {
-        "type": "object",
-        "required": [
-          "task_type",
-          "model_path"
-        ],
-        "properties": {
-          "args": {
-            "type": "array",
-            "items": {
-              "type": "string"
-            },
-            "nullable": true
-          },
-          "binary_path": {
-            "type": "string",
-            "nullable": true
-          },
-          "environment": {
-            "type": "object",
-            "additionalProperties": {
-              "type": "string"
-            },
-            "nullable": true
-          },
-          "model_path": {
-            "type": "string"
-          },
-          "task_type": {
-            "$ref": "#/components/schemas/PluginTaskType"
-          }
-        }
-      },
-      "StartServiceResponse": {
-        "type": "object",
-        "required": [
-          "pid",
-          "command",
-          "args"
-        ],
-        "properties": {
-          "args": {
-            "type": "array",
-            "items": {
-              "type": "string"
-            }
-          },
-          "command": {
-            "type": "string"
-          },
-          "pid": {
-=======
-            "format": "int64"
-          }
-        }
-      },
-      "SessionListResponse": {
-        "type": "object",
-        "required": [
-          "sessions"
-        ],
-        "properties": {
-          "sessions": {
-            "type": "array",
-            "items": {
-              "$ref": "#/components/schemas/Session"
-            },
-            "description": "List of available session information objects"
-          }
-        }
-      },
-      "SessionsQuery": {
-        "type": "object",
-        "properties": {
-          "limit": {
->>>>>>> be88680b
-            "type": "integer",
-            "format": "int32",
-            "minimum": 0
-          }
-        }
-      },
-<<<<<<< HEAD
-      "StopServiceRequest": {
-        "type": "object",
-        "required": [
-          "task_type"
-        ],
-        "properties": {
-          "task_type": {
-            "$ref": "#/components/schemas/PluginTaskType"
-          }
-        }
-      },
-      "StopServiceResponse": {
-        "type": "object",
-        "required": [
-          "task_type",
-          "terminated"
-        ],
-        "properties": {
-          "task_type": {
-            "$ref": "#/components/schemas/PluginTaskType"
-          },
-          "terminated": {
-            "type": "boolean"
-=======
-      "Settings": {
-        "type": "object",
-        "properties": {
-          "goose_model": {
-            "type": "string",
-            "nullable": true
-          },
-          "goose_provider": {
-            "type": "string",
-            "nullable": true
-          },
-          "temperature": {
-            "type": "number",
-            "format": "float",
-            "nullable": true
-          }
-        }
-      },
-      "SetupResponse": {
-        "type": "object",
-        "required": [
-          "success",
-          "message"
-        ],
-        "properties": {
-          "message": {
-            "type": "string"
-          },
-          "success": {
-            "type": "boolean"
-          }
-        }
-      },
-      "StartAgentRequest": {
-        "type": "object",
-        "required": [
-          "working_dir"
-        ],
-        "properties": {
-          "recipe": {
-            "allOf": [
-              {
-                "$ref": "#/components/schemas/Recipe"
-              }
-            ],
-            "nullable": true
-          },
-          "recipe_deeplink": {
-            "type": "string",
-            "nullable": true
-          },
-          "recipe_id": {
-            "type": "string",
-            "nullable": true
-          },
-          "working_dir": {
-            "type": "string"
->>>>>>> be88680b
           }
         }
       },
@@ -5328,8 +4805,6 @@
             }
           }
         }
-<<<<<<< HEAD
-=======
       },
       "PluginCapability": {
         "type": "string",
@@ -5507,7 +4982,6 @@
             "type": "string"
           }
         }
->>>>>>> be88680b
       }
     }
   }
